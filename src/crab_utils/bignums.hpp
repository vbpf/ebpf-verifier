--- conflicted
+++ resolved
@@ -21,7 +21,18 @@
 template <typename T>
 concept is_enum = std::is_enum_v<T>;
 
-<<<<<<< HEAD
+template <std::integral T>
+T truncate_to(const cpp_int& n) {
+    using U = std::make_unsigned_t<T>;
+    constexpr U mask = std::numeric_limits<U>::max();
+    return static_cast<T>(static_cast<U>(n & mask));
+}
+
+template <std::integral T>
+bool fits(const cpp_int& n) {
+    return std::numeric_limits<T>::min() <= n && n <= std::numeric_limits<T>::max();
+}
+
 class number_t final {
     cpp_int _n{nullptr};
 
@@ -31,31 +42,6 @@
     number_t(std::integral auto n) : _n{n} {}
     number_t(is_enum auto n) : _n{static_cast<int64_t>(n)} {}
     explicit number_t(const std::string& s) { _n = cpp_int(s); }
-=======
-template <std::integral T>
-T truncate_to(const cpp_int& n) {
-    using U = std::make_unsigned_t<T>;
-    constexpr U mask = std::numeric_limits<U>::max();
-    return static_cast<T>(static_cast<U>(n & mask));
-}
-
-template <std::integral T>
-bool fits(const cpp_int& n) {
-    return std::numeric_limits<T>::min() <= n && n <= std::numeric_limits<T>::max();
-}
-
-class z_number final {
-  private:
-    cpp_int _n{nullptr};
-
-public:
-    z_number() = default;
-    z_number(cpp_int n) : _n(std::move(n)) {}
-    z_number(std::integral auto n) : _n{n} {}
-    z_number(is_enum auto n) : _n{static_cast<int64_t>(n)} {}
-    explicit z_number(const std::string& s) { _n = cpp_int(s); }
-
->>>>>>> 6d5631c5
 
     // overloaded typecast operators
     explicit operator int64_t() const {
@@ -135,21 +121,6 @@
         }
     }
 
-    [[nodiscard]]
-<<<<<<< HEAD
-    uint64_t truncate_to_uint64() const {
-        if (fits_sint64()) {
-            // Convert 64 bits from int64_t to uint64_t.
-            return static_cast<uint64_t>(static_cast<int64_t>(_n));
-        } else {
-            // Truncate to fit into an unsigned 64-bit integer.
-            return static_cast<uint64_t>(_n);
-        }
-    }
-
-    [[nodiscard]]
-=======
->>>>>>> 6d5631c5
     uint64_t cast_to_uint32() const {
         if (fits_uint32()) {
             return static_cast<uint32_t>(_n);
@@ -161,14 +132,6 @@
         }
     }
 
-<<<<<<< HEAD
-    [[nodiscard]]
-    uint64_t truncate_to_uint32() const {
-        return static_cast<uint32_t>(truncate_to_uint64());
-    }
-
-=======
->>>>>>> 6d5631c5
     // For 64-bit operations, get the value as a signed 64-bit integer.
     [[nodiscard]]
     int64_t cast_to_sint64() const {
@@ -182,35 +145,12 @@
         }
     }
 
-<<<<<<< HEAD
-    // For 64-bit operations, get the value as a signed 64-bit integer.
-    [[nodiscard]]
-    int64_t truncate_to_sint64() const {
-        if (fits_sint64()) {
-            return static_cast<int64_t>(_n);
-        } else {
-            // number_t does not fit into a signed 64-bit integer, so truncate it to fit.
-            return static_cast<int64_t>(static_cast<uint64_t>(_n));
-        }
-    }
-
-=======
->>>>>>> 6d5631c5
     // For 32-bit operations, get the low 32 bits as a signed integer.
     [[nodiscard]]
     int32_t cast_to_sint32() const {
         return static_cast<int32_t>(cast_to_sint64());
     }
 
-<<<<<<< HEAD
-    // For 32-bit operations, get the low 32 bits as a signed integer.
-    [[nodiscard]]
-    int32_t truncate_to_sint32() const {
-        return static_cast<int32_t>(truncate_to_sint64());
-    }
-
-=======
->>>>>>> 6d5631c5
     // Allow casting to int32_t or int64_t as needed for finite width operations.
     [[nodiscard]]
     number_t cast_to_signed_finite_width(const int finite_width) const {
