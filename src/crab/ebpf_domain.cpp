// Copyright (c) Prevail Verifier contributors.
// SPDX-License-Identifier: MIT

// This file is eBPF-specific, not derived from CRAB.

// ReSharper disable CppUseStructuredBinding
#include <bitset>
#include <optional>
#include <utility>
#include <vector>

#include "boost/endian/conversion.hpp"

#include "crab/array_domain.hpp"
#include "crab/ebpf_domain.hpp"

#include "asm_ostream.hpp"
#include "asm_unmarshal.hpp"
#include "config.hpp"
#include "dsl_syntax.hpp"
#include "platform.hpp"
#include "string_constraints.hpp"

using crab::domains::NumAbsDomain;
namespace crab {

constexpr int MAX_PACKET_SIZE = 0xffff;

// Pointers in the BPF VM are defined to be 64 bits.  Some contexts, like
// data, data_end, and meta in Linux's struct xdp_md are only 32 bit offsets
// from a base address not exposed to the program, but when a program is loaded,
// the offsets get replaced with 64-bit address pointers.  However, we currently
// need to do pointer arithmetic on 64-bit numbers so for now we cap the interval
// to 32 bits.
constexpr int64_t PTR_MAX = std::numeric_limits<int32_t>::max() - MAX_PACKET_SIZE;

/** Linear constraint for a pointer comparison.
 */
static linear_constraint_t assume_cst_offsets_reg(const Condition::Op op, bool is64, const variable_t dst_offset,
                                                  const variable_t src_offset) {
    using namespace crab::dsl_syntax;
    using Op = Condition::Op;
    switch (op) {
    case Op::EQ: return eq(dst_offset, src_offset);
    case Op::NE: return neq(dst_offset, src_offset);
    case Op::GE: return dst_offset >= src_offset;
    case Op::SGE: return dst_offset >= src_offset; // pointer comparison is unsigned
    case Op::LE: return dst_offset <= src_offset;
    case Op::SLE: return dst_offset <= src_offset; // pointer comparison is unsigned
    case Op::GT: return dst_offset > src_offset;
    case Op::SGT: return dst_offset > src_offset; // pointer comparison is unsigned
    case Op::SLT: return src_offset > dst_offset;
    // Note: reverse the test as a workaround strange lookup:
    case Op::LT: return src_offset > dst_offset; // FIX unsigned
    default: return dst_offset - dst_offset == 0;
    }
}

static std::vector<linear_constraint_t> assume_bit_cst_interval(const NumAbsDomain& inv, Condition::Op op, bool is64,
                                                                variable_t dst_uvalue, interval_t src_interval) {
    using namespace crab::dsl_syntax;
    using Op = Condition::Op;

    auto dst_interval = inv.eval_interval(dst_uvalue);
    std::optional<number_t> dst_n = dst_interval.singleton();
    if (!dst_n || !dst_n.value().fits_cast_to_int64()) {
        return {};
    }

    std::optional<number_t> src_n = src_interval.singleton();
    if (!src_n || !src_n->fits_cast_to_int64()) {
        return {};
    }
    uint64_t src_int_value = src_n.value().cast_to_uint64();
    if (!is64) {
        src_int_value = static_cast<uint32_t>(src_int_value);
    }

    bool result;
    switch (op) {
    case Op::SET: result = (dst_n.value().cast_to_uint64() & src_int_value) != 0; break;
    case Op::NSET: result = (dst_n.value().cast_to_uint64() & src_int_value) == 0; break;
    default: throw std::exception();
    }

    return {result ? linear_constraint_t::true_const() : linear_constraint_t::false_const()};
}

static std::vector<linear_constraint_t> assume_signed_64bit_eq(const NumAbsDomain& inv, const variable_t left_svalue,
                                                               const variable_t left_uvalue,
                                                               const interval_t& right_interval,
                                                               const linear_expression_t& right_svalue,
                                                               const linear_expression_t& right_uvalue) {
    using namespace crab::dsl_syntax;
    if (right_interval <= interval_t::nonnegative_int(true) && !right_interval.is_singleton()) {
        return {(left_svalue == right_svalue), (left_uvalue == right_uvalue), eq(left_svalue, left_uvalue)};
    } else {
        return {(left_svalue == right_svalue), (left_uvalue == right_uvalue)};
    }
}

static int64_t high_low(const int64_t high, const int64_t low) {
    return (high & 0xFFFFFFFF00000000L) | (low & 0xFFFFFFFFL);
}

static std::vector<linear_constraint_t> assume_signed_32bit_eq(const NumAbsDomain& inv, const variable_t left_svalue,
                                                               const variable_t left_uvalue,
                                                               const interval_t& right_interval) {
    using namespace crab::dsl_syntax;

    if (const auto rn = right_interval.singleton()) {
        if (auto size = inv.eval_interval(left_svalue).finite_size()) {
            // Find the lowest 64-bit svalue whose low 32 bits match the singleton.

            // Get lower bound as a 64-bit value.
            int64_t lb = inv.eval_interval(left_svalue).lb().number()->cast_to_sint64();

            // Use the high 32-bits from the left lower bound and the low 32-bits from the right singleton.
            // The result might be lower than the lower bound.
            const int64_t lb_match = high_low(lb, rn->cast_to_sint64());
            if (lb_match < lb) {
                // The result is lower than the left interval, so try the next higher matching 64-bit value.
                // It's ok if this goes higher than the left upper bound.
                lb += 0x100000000;
            }

            // Find the highest 64-bit svalue whose low 32 bits match the singleton.

            // Get upper bound as a 64-bit value.
            const int64_t ub = inv.eval_interval(left_svalue).ub().number()->cast_to_sint64();

            // Use the high 32-bits from the left upper bound and the low 32-bits from the right singleton.
            // The result might be higher than the upper bound.
            const int64_t ub_match = high_low(ub, rn->cast_to_sint64());
            if (ub_match > ub) {
                // The result is higher than the left interval, so try the next lower matching 64-bit value.
                // It's ok if this goes lower than the left lower bound.
                lb -= 0x100000000;
            }

            if (static_cast<uint64_t>(lb_match) <= static_cast<uint64_t>(ub_match)) {
                // The interval is also valid when cast to a uvalue, meaning
                // both bounds are positive or both are negative.
                return {left_svalue >= lb_match, left_svalue <= ub_match,
                        left_uvalue >= number_t(static_cast<uint64_t>(lb_match)),
                        left_uvalue <= number_t(static_cast<uint64_t>(ub_match))};
            } else {
                // The interval can only be represented as an svalue.
                return {left_svalue >= lb_match, left_svalue <= ub_match};
            }
        }
    }
    return {};
}

// Given left and right values, get the left and right intervals, and also split
// the left interval into separate negative and positive intervals.
static void get_signed_intervals(const NumAbsDomain& inv, bool is64, const variable_t left_svalue,
                                 const variable_t left_uvalue, const linear_expression_t& right_svalue,
                                 interval_t& left_interval, interval_t& right_interval,
                                 interval_t& left_interval_positive, interval_t& left_interval_negative) {
    using crab::interval_t;
    using namespace crab::dsl_syntax;

    // Get intervals as 32-bit or 64-bit as appropriate.
    left_interval = inv.eval_interval(left_svalue);
    right_interval = inv.eval_interval(right_svalue);
    if (!is64) {
        if ((left_interval <= interval_t::nonnegative_int(false) &&
             right_interval <= interval_t::nonnegative_int(false)) ||
            (left_interval <= interval_t::negative_int(false) && right_interval <= interval_t::negative_int(false))) {
            is64 = true;
            // fallthrough as 64bit, including deduction of relational information
        } else {
            for (interval_t* interval : {&left_interval, &right_interval}) {
                if (!(*interval <= interval_t::signed_int(false))) {
                    *interval = interval->truncate_to_sint(false);
                }
            }
            // continue as 32bit
        }
    }

    if (!left_interval.is_top()) {
        left_interval_positive = left_interval & interval_t::nonnegative_int(true);
        left_interval_negative = left_interval & interval_t::negative_int(true);
    } else {
        left_interval = inv.eval_interval(left_uvalue);
        if (!left_interval.is_top()) {
            // The interval is TOP as a signed interval but is represented precisely as an unsigned interval,
            // so split into two signed intervals that can be treated separately.
            left_interval_positive = left_interval & interval_t::nonnegative_int(true);
<<<<<<< HEAD
            const number_t lih_ub =
                left_interval.ub().number() ? left_interval.ub().number()->truncate_to_sint64() : -1;
=======
            number_t lih_ub = left_interval.ub().number() ? left_interval.ub().number()->truncate_to_signed_finite_width(64) : -1;
>>>>>>> 6d5631c5
            left_interval_negative = interval_t(number_t{std::numeric_limits<int64_t>::min()}, lih_ub);
        } else {
            left_interval_positive = interval_t::nonnegative_int(true);
            left_interval_negative = interval_t::negative_int(true);
        }
    }

    for (interval_t* interval : {&left_interval, &right_interval}) {
        if (!(*interval <= interval_t::signed_int(true))) {
            *interval = interval->truncate_to_sint(true);
        }
    }
}

// Given left and right values, get the left and right intervals, and also split
// the left interval into separate low and high intervals.
static void get_unsigned_intervals(const NumAbsDomain& inv, bool is64, const variable_t left_svalue,
                                   const variable_t left_uvalue, const linear_expression_t& right_uvalue,
                                   interval_t& left_interval, interval_t& right_interval, interval_t& left_interval_low,
                                   interval_t& left_interval_high) {
    using crab::interval_t;
    using namespace crab::dsl_syntax;

    // Get intervals as 32-bit or 64-bit as appropriate.
    left_interval = inv.eval_interval(left_uvalue);
    right_interval = inv.eval_interval(right_uvalue);
    if (!is64) {
        if ((left_interval <= interval_t::nonnegative_int(false) &&
             right_interval <= interval_t::nonnegative_int(false)) ||
            (left_interval <= interval_t::unsigned_high(false) && right_interval <= interval_t::unsigned_high(false))) {
            is64 = true;
            // fallthrough as 64bit, including deduction of relational information
        } else {
            for (interval_t* interval : {&left_interval, &right_interval}) {
                if (!(*interval <= interval_t::unsigned_int(false))) {
                    *interval = interval->truncate_to_uint(false);
                }
            }
            // continue as 32bit
        }
    }

    if (!left_interval.is_top()) {
        left_interval_low = left_interval & interval_t::nonnegative_int(true);
        left_interval_high = left_interval & interval_t::unsigned_high(true);
    } else {
        left_interval = inv.eval_interval(left_svalue);
        if (!left_interval.is_top()) {
            // The interval is TOP as an unsigned interval but is represented precisely as a signed interval,
            // so split into two unsigned intervals that can be treated separately.
            left_interval_low = interval_t(number_t{0}, left_interval.ub()).truncate_to_uint(true);
            left_interval_high = interval_t(left_interval.lb(), number_t{-1}).truncate_to_uint(true);
        } else {
            left_interval_low = interval_t::nonnegative_int(true);
            left_interval_high = interval_t::unsigned_high(true);
        }
    }

    for (interval_t* interval : {&left_interval, &right_interval}) {
        if (!(*interval <= interval_t::unsigned_int(true))) {
            *interval = interval->truncate_to_uint(true);
        }
    }
}

static std::vector<linear_constraint_t>
assume_signed_64bit_lt(const NumAbsDomain& inv, const bool strict, const variable_t left_svalue,
                       const variable_t left_uvalue, const interval_t& left_interval_positive,
                       const interval_t& left_interval_negative, const linear_expression_t& right_svalue,
                       const linear_expression_t& right_uvalue, const interval_t& right_interval) {
    using crab::interval_t;
    using namespace crab::dsl_syntax;

    if (right_interval <= interval_t::negative_int(true)) {
        // Interval can be represented as both an svalue and a uvalue since it fits in [INT_MIN, -1].
        return {strict ? left_svalue < right_svalue : left_svalue <= right_svalue, number_t{0} <= left_uvalue,
                strict ? left_uvalue < right_uvalue : left_uvalue <= right_uvalue};
    } else if ((left_interval_negative | left_interval_positive) <= interval_t::nonnegative_int(true) &&
               right_interval <= interval_t::nonnegative_int(true)) {
        // Interval can be represented as both an svalue and a uvalue since it fits in [0, INT_MAX].
        return {strict ? left_svalue < right_svalue : left_svalue <= right_svalue, number_t{0} <= left_uvalue,
                strict ? left_uvalue < right_uvalue : left_uvalue <= right_uvalue};
    } else {
        // Interval can only be represented as an svalue.
        return {strict ? left_svalue < right_svalue : left_svalue <= right_svalue};
    }
}

static std::vector<linear_constraint_t>
assume_signed_32bit_lt(const NumAbsDomain& inv, const bool strict, const variable_t left_svalue,
                       const variable_t left_uvalue, const interval_t& left_interval_positive,
                       const interval_t& left_interval_negative, const linear_expression_t& right_svalue,
                       const linear_expression_t& right_uvalue, const interval_t& right_interval) {
    using crab::interval_t;
    using namespace crab::dsl_syntax;

    if (right_interval <= interval_t::negative_int(false)) {
        // Interval can be represented as both an svalue and a uvalue since it fits in [INT_MIN, -1],
        // aka [INT_MAX+1, UINT_MAX].
        return {left_uvalue >= number_t{INT32_MAX} + 1,
                strict ? left_uvalue < right_uvalue : left_uvalue <= right_uvalue,
                strict ? left_svalue < right_svalue : left_svalue <= right_svalue};
    } else if ((left_interval_negative | left_interval_positive) <= interval_t::nonnegative_int(false) &&
               right_interval <= interval_t::nonnegative_int(false)) {
        // Interval can be represented as both an svalue and a uvalue since it fits in [0, INT_MAX]
        const auto lpub = left_interval_positive.truncate_to_sint(false).ub();
        return {left_svalue >= 0,
                strict ? left_svalue < right_svalue : left_svalue <= right_svalue,
                left_svalue <= left_uvalue,
                left_svalue >= left_uvalue,
                left_uvalue >= 0,
                strict ? left_uvalue < right_uvalue : left_uvalue <= right_uvalue,
                left_uvalue <= *lpub.number()};
    } else if (inv.eval_interval(left_svalue) <= interval_t::signed_int(false) &&
               inv.eval_interval(right_svalue) <= interval_t::signed_int(false)) {
        // Interval can only be represented as an svalue.
        return {strict ? left_svalue < right_svalue : left_svalue <= right_svalue};
    } else {
        // We can't directly compare the svalues since they may differ in high order bits.
        return {};
    }
}

static std::vector<linear_constraint_t>
assume_signed_64bit_gt(const NumAbsDomain& inv, const bool strict, const variable_t left_svalue,
                       const variable_t left_uvalue, const interval_t& left_interval_positive,
                       const interval_t& left_interval_negative, const linear_expression_t& right_svalue,
                       const linear_expression_t& right_uvalue, const interval_t& right_interval) {
    using crab::interval_t;
    using namespace crab::dsl_syntax;

    if (right_interval <= interval_t::nonnegative_int(true)) {
        // Interval can be represented as both an svalue and a uvalue since it fits in [0, INT_MAX].
        const auto lpub = left_interval_positive.truncate_to_sint(true).ub();
        return {left_svalue >= 0,
                strict ? left_svalue > right_svalue : left_svalue >= right_svalue,
                left_svalue <= left_uvalue,
                left_svalue >= left_uvalue,
                left_uvalue >= 0,
                strict ? left_uvalue > right_uvalue : left_uvalue >= right_uvalue,
                left_uvalue <= *lpub.number()};
    } else if ((left_interval_negative | left_interval_positive) <= interval_t::negative_int(true) &&
               right_interval <= interval_t::negative_int(true)) {
        // Interval can be represented as both an svalue and a uvalue since it fits in [INT_MIN, -1],
        // aka [INT_MAX+1, UINT_MAX].
        return {left_uvalue >= number_t{INT64_MAX} + 1,
                strict ? left_uvalue > right_uvalue : left_uvalue >= right_uvalue,
                strict ? left_svalue > right_svalue : left_svalue >= right_svalue};
    } else {
        // Interval can only be represented as an svalue.
        return {strict ? left_svalue > right_svalue : left_svalue >= right_svalue};
    }
}

static std::vector<linear_constraint_t>
assume_signed_32bit_gt(const NumAbsDomain& inv, const bool strict, const variable_t left_svalue,
                       const variable_t left_uvalue, const interval_t& left_interval_positive,
                       const interval_t& left_interval_negative, const linear_expression_t& right_svalue,
                       const linear_expression_t& right_uvalue, const interval_t& right_interval) {
    using crab::interval_t;
    using namespace crab::dsl_syntax;

    if (right_interval <= interval_t::nonnegative_int(false)) {
        // Interval can be represented as both an svalue and a uvalue since it fits in [0, INT_MAX].
        const auto lpub = left_interval_positive.truncate_to_sint(false).ub();
        return {left_svalue >= 0,
                strict ? left_svalue > right_svalue : left_svalue >= right_svalue,
                left_svalue <= left_uvalue,
                left_svalue >= left_uvalue,
                left_uvalue >= 0,
                strict ? left_uvalue > right_uvalue : left_uvalue >= right_uvalue,
                left_uvalue <= *lpub.number()};
    } else if ((left_interval_negative | left_interval_positive) <= interval_t::negative_int(false) &&
               right_interval <= interval_t::negative_int(false)) {
        // Interval can be represented as both an svalue and a uvalue since it fits in [INT_MIN, -1],
        // aka [INT_MAX+1, UINT_MAX].
        return {left_uvalue >= number_t{INT32_MAX} + 1,
                strict ? left_uvalue > right_uvalue : left_uvalue >= right_uvalue,
                strict ? left_svalue > right_svalue : left_svalue >= right_svalue};
    } else if (inv.eval_interval(left_svalue) <= interval_t::signed_int(false) &&
               inv.eval_interval(right_svalue) <= interval_t::signed_int(false)) {
        // Interval can only be represented as an svalue.
        return {strict ? left_svalue > right_svalue : left_svalue >= right_svalue};
    } else {
        // We can't directly compare the svalues since they may differ in high order bits.
        return {};
    }
}

static std::vector<linear_constraint_t> assume_signed_cst_interval(const NumAbsDomain& inv, Condition::Op op, bool is64,
                                                                   variable_t left_svalue, variable_t left_uvalue,
                                                                   const linear_expression_t& right_svalue,
                                                                   const linear_expression_t& right_uvalue) {
    using crab::interval_t;
    using namespace crab::dsl_syntax;

    interval_t left_interval = interval_t::bottom();
    interval_t right_interval = interval_t::bottom();
    interval_t left_interval_positive = interval_t::bottom();
    interval_t left_interval_negative = interval_t::bottom();
    get_signed_intervals(inv, is64, left_svalue, left_uvalue, right_svalue, left_interval, right_interval,
                         left_interval_positive, left_interval_negative);

    if (op == Condition::Op::EQ) {
        // Handle svalue == right.
        if (is64) {
            return assume_signed_64bit_eq(inv, left_svalue, left_uvalue, right_interval, right_svalue, right_uvalue);
        } else {
            return assume_signed_32bit_eq(inv, left_svalue, left_uvalue, right_interval);
        }
    }

    const bool is_lt = op == Condition::Op::SLT || op == Condition::Op::SLE;
    bool strict = op == Condition::Op::SLT || op == Condition::Op::SGT;

    auto llb = left_interval.lb();
    auto lub = left_interval.ub();
    auto rlb = right_interval.lb();
    auto rub = right_interval.ub();
    if (!is_lt && (strict ? lub <= rlb : lub < rlb)) {
        // Left signed interval is lower than right signed interval.
        return {linear_constraint_t::false_const()};
    } else if (is_lt && (strict ? llb >= rub : llb > rub)) {
        // Left signed interval is higher than right signed interval.
        return {linear_constraint_t::false_const()};
    }
    if (is_lt && (strict ? lub < rlb : lub <= rlb)) {
        // Left signed interval is lower than right signed interval.
        return {linear_constraint_t::true_const()};
    } else if (!is_lt && (strict ? llb > rub : llb >= rub)) {
        // Left signed interval is higher than right signed interval.
        return {linear_constraint_t::true_const()};
    }

    if (is64) {
        if (is_lt) {
            return assume_signed_64bit_lt(inv, strict, left_svalue, left_uvalue, left_interval_positive,
                                          left_interval_negative, right_svalue, right_uvalue, right_interval);
        } else {
            return assume_signed_64bit_gt(inv, strict, left_svalue, left_uvalue, left_interval_positive,
                                          left_interval_negative, right_svalue, right_uvalue, right_interval);
        }
    } else {
        // 32-bit compare.
        if (is_lt) {
            return assume_signed_32bit_lt(inv, strict, left_svalue, left_uvalue, left_interval_positive,
                                          left_interval_negative, right_svalue, right_uvalue, right_interval);
        } else {
            return assume_signed_32bit_gt(inv, strict, left_svalue, left_uvalue, left_interval_positive,
                                          left_interval_negative, right_svalue, right_uvalue, right_interval);
        }
    }
    return {};
}

static std::vector<linear_constraint_t>
assume_unsigned_64bit_lt(const NumAbsDomain& inv, bool strict, variable_t left_svalue, variable_t left_uvalue,
                         const interval_t& left_interval_low, const interval_t& left_interval_high,
                         const linear_expression_t& right_svalue, const linear_expression_t& right_uvalue,
                         const interval_t& right_interval) {
    using crab::interval_t;
    using namespace crab::dsl_syntax;

    auto rub = right_interval.ub();
    auto lllb = left_interval_low.truncate_to_uint(true).lb();
    if (right_interval <= interval_t::nonnegative_int(true) && (strict ? lllb >= rub : lllb > rub)) {
        // The high interval is out of range.
        if (auto lsubn = inv.eval_interval(left_svalue).ub().number()) {
            return {left_uvalue >= 0, (strict ? left_uvalue < right_uvalue : left_uvalue <= right_uvalue),
                    left_uvalue <= *lsubn, left_svalue >= 0};
        } else {
            return {left_uvalue >= 0, (strict ? left_uvalue < right_uvalue : left_uvalue <= right_uvalue),
                    left_svalue >= 0};
        }
    }
    auto lhlb = left_interval_high.truncate_to_uint(true).lb();
    if (right_interval <= interval_t::unsigned_high(true) && (strict ? lhlb >= rub : lhlb > rub)) {
        // The high interval is out of range.
        if (auto lsubn = inv.eval_interval(left_svalue).ub().number()) {
            return {left_uvalue >= 0, (strict ? left_uvalue < *rub.number() : left_uvalue <= *rub.number()),
                    left_uvalue <= *lsubn, left_svalue >= 0};
        } else {
            return {left_uvalue >= 0, (strict ? left_uvalue < *rub.number() : left_uvalue <= *rub.number()),
                    left_svalue >= 0};
        }
    }
    if (right_interval <= interval_t::signed_int(true)) {
        // Interval can be represented as both an svalue and a uvalue since it fits in [0, INT_MAX].
        auto llub = left_interval_low.truncate_to_uint(true).ub();
        return {number_t{0} <= left_uvalue, strict ? left_uvalue < right_uvalue : left_uvalue <= right_uvalue,
                left_uvalue <= *llub.number(), number_t{0} <= left_svalue,
                strict ? left_svalue < right_svalue : left_svalue <= right_svalue};
    } else if (left_interval_low.is_bottom() && right_interval <= interval_t::unsigned_high(true)) {
        // Interval can be represented as both an svalue and a uvalue since it fits in [INT_MAX+1, UINT_MAX].
        return {number_t{0} <= left_uvalue, strict ? left_uvalue < right_uvalue : left_uvalue <= right_uvalue,
                strict ? left_svalue < right_svalue : left_svalue <= right_svalue};
    } else if ((left_interval_low | left_interval_high) == interval_t::unsigned_int(true)) {
        // Interval can only be represented as a uvalue, and was TOP before.
        return {strict ? left_uvalue < right_uvalue : left_uvalue <= right_uvalue};
    } else {
        // Interval can only be represented as a uvalue.
        return {number_t{0} <= left_uvalue, strict ? left_uvalue < right_uvalue : left_uvalue <= right_uvalue};
    }
}

static std::vector<linear_constraint_t>
assume_unsigned_32bit_lt(const NumAbsDomain& inv, const bool strict, const variable_t left_svalue,
                         const variable_t left_uvalue, const interval_t& left_interval_low,
                         const interval_t& left_interval_high, const linear_expression_t& right_svalue,
                         const linear_expression_t& right_uvalue, const interval_t& right_interval) {
    using crab::interval_t;
    using namespace crab::dsl_syntax;

    if (inv.eval_interval(left_uvalue) <= interval_t::nonnegative_int(false) &&
        inv.eval_interval(right_uvalue) <= interval_t::nonnegative_int(false)) {
        // Interval can be represented as both an svalue and a uvalue since it fits in [0, INT32_MAX].
        return {number_t{0} <= left_uvalue, strict ? left_uvalue < right_uvalue : left_uvalue <= right_uvalue,
                strict ? left_svalue < right_svalue : left_svalue <= right_svalue};
    } else if (inv.eval_interval(left_svalue) <= interval_t::negative_int(false) &&
               inv.eval_interval(right_svalue) <= interval_t::negative_int(false)) {
        // Interval can be represented as both an svalue and a uvalue since it fits in [INT32_MIN, -1].
        return {number_t{0} <= left_uvalue, strict ? left_uvalue < right_uvalue : left_uvalue <= right_uvalue,
                strict ? left_svalue < right_svalue : left_svalue <= right_svalue};
    } else if (inv.eval_interval(left_uvalue) <= interval_t::unsigned_int(false) &&
               inv.eval_interval(right_uvalue) <= interval_t::unsigned_int(false)) {
        // Interval can only be represented as a uvalue.
        return {number_t{0} <= left_uvalue, strict ? left_uvalue < right_uvalue : left_uvalue <= right_uvalue};
    } else {
        // We can't directly compare the uvalues since they may differ in high order bits.
        return {};
    }
}

static std::vector<linear_constraint_t>
assume_unsigned_64bit_gt(const NumAbsDomain& inv, const bool strict, const variable_t left_svalue,
                         const variable_t left_uvalue, const interval_t& left_interval_low,
                         const interval_t& left_interval_high, const linear_expression_t& right_svalue,
                         const linear_expression_t& right_uvalue, const interval_t& right_interval) {
    using crab::interval_t;
    using namespace crab::dsl_syntax;

    const auto rlb = right_interval.lb();
    const auto llub = left_interval_low.truncate_to_uint(true).ub();
    const auto lhlb = left_interval_high.truncate_to_uint(true).lb();

    if (right_interval <= interval_t::nonnegative_int(true) && (strict ? llub <= rlb : llub < rlb)) {
        // The low interval is out of range.
        return {strict ? left_uvalue > right_uvalue : left_uvalue >= right_uvalue,
                *lhlb.number() == number_t(std::numeric_limits<uint64_t>::max()) ? left_uvalue == *lhlb.number()
                                                                                 : left_uvalue >= *lhlb.number(),
                left_svalue < 0};
    } else if (right_interval <= interval_t::unsigned_high(true)) {
        // Interval can be represented as both an svalue and a uvalue since it fits in [INT_MAX+1, UINT_MAX].
        return {number_t{0} <= left_uvalue, strict ? left_uvalue > right_uvalue : left_uvalue >= right_uvalue,
                strict ? left_svalue > right_svalue : left_svalue >= right_svalue};
    } else if ((left_interval_low | left_interval_high) <= interval_t::nonnegative_int(true) &&
               right_interval <= interval_t::nonnegative_int(true)) {
        // Interval can be represented as both an svalue and a uvalue since it fits in [0, INT_MAX].
        return {number_t{0} <= left_uvalue, strict ? left_uvalue > right_uvalue : left_uvalue >= right_uvalue,
                strict ? left_svalue > right_svalue : left_svalue >= right_svalue};
    } else {
        // Interval can only be represented as a uvalue.
        return {number_t{0} <= left_uvalue, strict ? left_uvalue > right_uvalue : left_uvalue >= right_uvalue};
    }
}

static std::vector<linear_constraint_t>
assume_unsigned_32bit_gt(const NumAbsDomain& inv, const bool strict, const variable_t left_svalue,
                         const variable_t left_uvalue, const interval_t& left_interval_low,
                         const interval_t& left_interval_high, const linear_expression_t& right_svalue,
                         const linear_expression_t& right_uvalue, const interval_t& right_interval) {
    using crab::interval_t;
    using namespace crab::dsl_syntax;

    if (right_interval <= interval_t::unsigned_high(false)) {
        // Interval can be represented as both an svalue and a uvalue since it fits in [INT32_MAX+1, UINT32_MAX].
        return {number_t{0} <= left_uvalue, strict ? left_uvalue > right_uvalue : left_uvalue >= right_uvalue,
                strict ? left_svalue > right_svalue : left_svalue >= right_svalue};
    } else if (inv.eval_interval(left_uvalue) <= interval_t::unsigned_int(false) &&
               inv.eval_interval(right_uvalue) <= interval_t::unsigned_int(false)) {
        // Interval can only be represented as a uvalue.
        return {number_t{0} <= left_uvalue, strict ? left_uvalue > right_uvalue : left_uvalue >= right_uvalue};
    } else {
        // We can't directly compare the uvalues since they may differ in high order bits.
        return {};
    }
}

static std::vector<linear_constraint_t> assume_unsigned_cst_interval(const NumAbsDomain& inv, Condition::Op op,
                                                                     bool is64, variable_t left_svalue,
                                                                     variable_t left_uvalue,
                                                                     const linear_expression_t& right_svalue,
                                                                     const linear_expression_t& right_uvalue) {
    using crab::interval_t;
    using namespace crab::dsl_syntax;

    interval_t left_interval = interval_t::bottom();
    interval_t right_interval = interval_t::bottom();
    interval_t left_interval_low = interval_t::bottom();
    interval_t left_interval_high = interval_t::bottom();
    get_unsigned_intervals(inv, is64, left_svalue, left_uvalue, right_uvalue, left_interval, right_interval,
                           left_interval_low, left_interval_high);

    // Handle uvalue != right.
    if (op == Condition::Op::NE) {
        if (auto rn = right_interval.singleton()) {
            if (rn == left_interval.truncate_to_uint(is64).lb().number()) {
                // "NE lower bound" is equivalent to "GT lower bound".
                op = Condition::Op::GT;
                right_interval = interval_t{left_interval.lb()};
            } else if (rn == left_interval.ub().number()) {
                // "NE upper bound" is equivalent to "LT upper bound".
                op = Condition::Op::LT;
                right_interval = interval_t{left_interval.ub()};
            } else {
                return {};
            }
        } else {
            return {};
        }
    }

    const bool is_lt = op == Condition::Op::LT || op == Condition::Op::LE;
    bool strict = op == Condition::Op::LT || op == Condition::Op::GT;

    auto llb = left_interval.lb();
    auto lub = left_interval.ub();
    auto rlb = right_interval.lb();
    auto rub = right_interval.ub();
    if (!is_lt && (strict ? lub <= rlb : lub < rlb)) {
        // Left unsigned interval is lower than right unsigned interval.
        return {linear_constraint_t::false_const()};
    } else if (is_lt && (strict ? llb >= rub : llb > rub)) {
        // Left unsigned interval is higher than right unsigned interval.
        return {linear_constraint_t::false_const()};
    }
    if (is_lt && (strict ? lub < rlb : lub <= rlb)) {
        // Left unsigned interval is lower than right unsigned interval. We still add a
        // relationship for use when widening, such as is used in the prime conformance test.
        if (is64) {
            return {strict ? left_uvalue < right_uvalue : left_uvalue <= right_uvalue};
        } else {
            return {linear_constraint_t::true_const()};
        }
    } else if (!is_lt && (strict ? llb > rub : llb >= rub)) {
        // Left unsigned interval is higher than right unsigned interval. We still add a
        // relationship for use when widening, such as is used in the prime conformance test.
        if (is64) {
            return {strict ? left_uvalue > right_uvalue : left_uvalue >= right_uvalue};
        } else {
            return {linear_constraint_t::true_const()};
        }
    }

    if (is64) {
        if (is_lt) {
            return assume_unsigned_64bit_lt(inv, strict, left_svalue, left_uvalue, left_interval_low,
                                            left_interval_high, right_svalue, right_uvalue, right_interval);
        } else {
            return assume_unsigned_64bit_gt(inv, strict, left_svalue, left_uvalue, left_interval_low,
                                            left_interval_high, right_svalue, right_uvalue, right_interval);
        }
    } else {
        if (is_lt) {
            return assume_unsigned_32bit_lt(inv, strict, left_svalue, left_uvalue, left_interval_low,
                                            left_interval_high, right_svalue, right_uvalue, right_interval);
        } else {
            return assume_unsigned_32bit_gt(inv, strict, left_svalue, left_uvalue, left_interval_low,
                                            left_interval_high, right_svalue, right_uvalue, right_interval);
        }
    }
}

/** Linear constraints for a comparison with a constant.
 */
static std::vector<linear_constraint_t> assume_cst_imm(const NumAbsDomain& inv, const Condition::Op op, const bool is64,
                                                       const variable_t dst_svalue, const variable_t dst_uvalue,
                                                       const int64_t imm) {
    using namespace crab::dsl_syntax;
    using Op = Condition::Op;
    switch (op) {
    case Op::EQ:
    case Op::SGE:
    case Op::SLE:
    case Op::SGT:
    case Op::SLT:
        return assume_signed_cst_interval(inv, op, is64, dst_svalue, dst_uvalue, number_t{imm},
                                          number_t{static_cast<uint64_t>(imm)});
    case Op::SET:
    case Op::NSET: return assume_bit_cst_interval(inv, op, is64, dst_uvalue, interval_t(imm));
    case Op::NE:
    case Op::GE:
    case Op::LE:
    case Op::GT:
    case Op::LT:
        return assume_unsigned_cst_interval(inv, op, is64, dst_svalue, dst_uvalue, number_t{imm},
                                            number_t{static_cast<uint64_t>(imm)});
    }
    return {};
}

/** Linear constraint for a numerical comparison between registers.
 */
static std::vector<linear_constraint_t> assume_cst_reg(const NumAbsDomain& inv, const Condition::Op op, const bool is64,
                                                       const variable_t dst_svalue, const variable_t dst_uvalue,
                                                       const variable_t src_svalue, const variable_t src_uvalue) {
    using namespace crab::dsl_syntax;
    using Op = Condition::Op;
    if (is64) {
        switch (op) {
        case Op::EQ: {
            const interval_t src_interval = inv.eval_interval(src_svalue);
            if (!src_interval.is_singleton() && src_interval <= interval_t::nonnegative_int(true)) {
                return {eq(dst_svalue, src_svalue), eq(dst_uvalue, src_uvalue), eq(dst_svalue, dst_uvalue)};
            } else {
                return {eq(dst_svalue, src_svalue), eq(dst_uvalue, src_uvalue)};
            }
        }
        case Op::NE: return {neq(dst_svalue, src_svalue)};
        case Op::SGE: return {dst_svalue >= src_svalue};
        case Op::SLE: return {dst_svalue <= src_svalue};
        case Op::SGT: return {dst_svalue > src_svalue};
        // Note: reverse the test as a workaround strange lookup:
        case Op::SLT: return {src_svalue > dst_svalue};
        case Op::SET:
        case Op::NSET: return assume_bit_cst_interval(inv, op, is64, dst_uvalue, inv.eval_interval(src_uvalue));
        case Op::GE:
        case Op::LE:
        case Op::GT:
        case Op::LT: return assume_unsigned_cst_interval(inv, op, is64, dst_svalue, dst_uvalue, src_svalue, src_uvalue);
        }
    } else {
        switch (op) {
        case Op::EQ:
        case Op::SGE:
        case Op::SLE:
        case Op::SGT:
        case Op::SLT: return assume_signed_cst_interval(inv, op, is64, dst_svalue, dst_uvalue, src_svalue, src_uvalue);
        case Op::SET:
        case Op::NSET: return assume_bit_cst_interval(inv, op, is64, dst_uvalue, inv.eval_interval(src_uvalue));
        case Op::NE:
        case Op::GE:
        case Op::LE:
        case Op::GT:
        case Op::LT: return assume_unsigned_cst_interval(inv, op, is64, dst_svalue, dst_uvalue, src_svalue, src_uvalue);
        }
    }
    assert(false);
    throw std::exception();
}

std::optional<variable_t> ebpf_domain_t::get_type_offset_variable(const Reg& reg, const int type) {
    reg_pack_t r = reg_pack(reg);
    switch (type) {
    case T_CTX: return r.ctx_offset;
    case T_MAP:
    case T_MAP_PROGRAMS: return r.map_fd;
    case T_PACKET: return r.packet_offset;
    case T_SHARED: return r.shared_offset;
    case T_STACK: return r.stack_offset;
    default: return {};
    }
}

std::optional<variable_t> ebpf_domain_t::get_type_offset_variable(const Reg& reg, const NumAbsDomain& inv) const {
    return get_type_offset_variable(reg, type_inv.get_type(inv, reg_pack(reg).type));
}

std::optional<variable_t> ebpf_domain_t::get_type_offset_variable(const Reg& reg) const {
    return get_type_offset_variable(reg, m_inv);
}

void ebpf_domain_t::set_require_check(std::function<check_require_func_t> f) { check_require = std::move(f); }

ebpf_domain_t ebpf_domain_t::top() {
    ebpf_domain_t abs;
    abs.set_to_top();
    return abs;
}

ebpf_domain_t ebpf_domain_t::bottom() {
    ebpf_domain_t abs;
    abs.set_to_bottom();
    return abs;
}

ebpf_domain_t::ebpf_domain_t() : m_inv(NumAbsDomain::top()) {}

ebpf_domain_t::ebpf_domain_t(NumAbsDomain inv, const domains::array_domain_t& stack)
    : m_inv(std::move(inv)), stack(stack) {}

void ebpf_domain_t::set_to_top() {
    m_inv.set_to_top();
    stack.set_to_top();
}

void ebpf_domain_t::set_to_bottom() { m_inv.set_to_bottom(); }

bool ebpf_domain_t::is_bottom() const { return m_inv.is_bottom(); }

bool ebpf_domain_t::is_top() const { return m_inv.is_top() && stack.is_top(); }

std::partial_ordering ebpf_domain_t::operator<=>(const ebpf_domain_t& other) const {
    const auto stack_cmp = stack <=> other.stack;
    if (stack_cmp == std::partial_ordering::unordered) {
        return std::partial_ordering::unordered;
    }
    const auto inv_cmp = m_inv <=> other.m_inv;
    return combine_partial_ordering(inv_cmp, stack_cmp);
}

void ebpf_domain_t::operator|=(ebpf_domain_t&& other) {
    if (is_bottom()) {
        *this = other;
        return;
    }
    if (other.is_bottom()) {
        return;
    }

    type_inv.selectively_join_based_on_type(m_inv, other.m_inv);

    stack |= other.stack;
}

void ebpf_domain_t::operator|=(const ebpf_domain_t& other) {
    ebpf_domain_t tmp{other};
    operator|=(std::move(tmp));
}

ebpf_domain_t ebpf_domain_t::operator|(ebpf_domain_t&& other) const {
    return ebpf_domain_t(m_inv | std::move(other.m_inv), stack | other.stack);
}

ebpf_domain_t ebpf_domain_t::operator|(const ebpf_domain_t& other) const& {
    return ebpf_domain_t(m_inv | other.m_inv, stack | other.stack);
}

ebpf_domain_t ebpf_domain_t::operator|(const ebpf_domain_t& other) && {
    return ebpf_domain_t(other.m_inv | std::move(m_inv), other.stack | stack);
}

ebpf_domain_t ebpf_domain_t::operator&(const ebpf_domain_t& other) const {
    return ebpf_domain_t(m_inv & other.m_inv, stack & other.stack);
}

ebpf_domain_t ebpf_domain_t::calculate_constant_limits() {
    ebpf_domain_t inv;
    using namespace crab::dsl_syntax;
    for (const int i : {0, 1, 2, 3, 4, 5, 6, 7, 8, 9}) {
        const auto r = reg_pack(i);
        inv += r.svalue <= std::numeric_limits<int32_t>::max();
        inv += r.svalue >= std::numeric_limits<int32_t>::min();
        inv += r.uvalue <= std::numeric_limits<uint32_t>::max();
        inv += r.uvalue >= 0;
        inv += r.stack_offset <= EBPF_STACK_SIZE;
        inv += r.stack_offset >= 0;
        inv += r.shared_offset <= r.shared_region_size;
        inv += r.shared_offset >= 0;
        inv += r.packet_offset <= variable_t::packet_size();
        inv += r.packet_offset >= 0;
        if (thread_local_options.check_termination) {
            for (const variable_t counter : variable_t::get_loop_counters()) {
                inv += counter <= std::numeric_limits<int32_t>::max();
                inv += counter >= 0;
                inv += counter <= r.svalue;
            }
        }
    }
    return inv;
}

static const ebpf_domain_t constant_limits = ebpf_domain_t::calculate_constant_limits();

ebpf_domain_t ebpf_domain_t::widen(const ebpf_domain_t& other, const bool to_constants) const {
    ebpf_domain_t res{m_inv.widen(other.m_inv), stack | other.stack};
    if (to_constants) {
        return res & constant_limits;
    }
    return res;
}

ebpf_domain_t ebpf_domain_t::narrow(const ebpf_domain_t& other) const {
    return {m_inv.narrow(other.m_inv), stack & other.stack};
}

void ebpf_domain_t::operator+=(const linear_constraint_t& cst) { m_inv += cst; }

void ebpf_domain_t::operator-=(const variable_t var) { m_inv -= var; }

void ebpf_domain_t::assign(const variable_t x, const linear_expression_t& e) { m_inv.assign(x, e); }
void ebpf_domain_t::assign(const variable_t x, const int64_t e) { m_inv.set(x, interval_t(number_t(e))); }

void ebpf_domain_t::apply(const arith_binop_t op, const variable_t x, const variable_t y, const number_t& z,
                          const int finite_width) {
    m_inv.apply(op, x, y, z, finite_width);
}

void ebpf_domain_t::apply(const arith_binop_t op, const variable_t x, const variable_t y, const variable_t z,
                          const int finite_width) {
    m_inv.apply(op, x, y, z, finite_width);
}

void ebpf_domain_t::apply(const bitwise_binop_t op, const variable_t x, const variable_t y, const variable_t z,
                          const int finite_width) {
    m_inv.apply(op, x, y, z, finite_width);
}

void ebpf_domain_t::apply(const bitwise_binop_t op, const variable_t x, const variable_t y, const number_t& k,
                          const int finite_width) {
    m_inv.apply(op, x, y, k, finite_width);
}

void ebpf_domain_t::apply(binop_t op, variable_t x, variable_t y, const number_t& z, int finite_width) {
    std::visit([&](auto top) { apply(top, x, y, z, finite_width); }, op);
}

void ebpf_domain_t::apply(binop_t op, variable_t x, variable_t y, variable_t z, int finite_width) {
    std::visit([&](auto top) { apply(top, x, y, z, finite_width); }, op);
}

static void havoc_offsets(NumAbsDomain& inv, const Reg& reg) {
    const reg_pack_t r = reg_pack(reg);
    inv -= r.ctx_offset;
    inv -= r.map_fd;
    inv -= r.packet_offset;
    inv -= r.shared_offset;
    inv -= r.shared_region_size;
    inv -= r.stack_offset;
    inv -= r.stack_numeric_size;
}

static void havoc_register(NumAbsDomain& inv, const Reg& reg) {
    const reg_pack_t r = reg_pack(reg);
    havoc_offsets(inv, reg);
    inv -= r.svalue;
    inv -= r.uvalue;
}

void ebpf_domain_t::scratch_caller_saved_registers() {
    for (int i = R1_ARG; i <= R5_ARG; i++) {
        Reg r{static_cast<uint8_t>(i)};
        havoc_register(m_inv, r);
        type_inv.havoc_type(m_inv, r);
    }
}

void ebpf_domain_t::save_callee_saved_registers(const std::string& prefix) {
    // Create variables specific to the new call stack frame that store
    // copies of the states of r6 through r9.
    for (int r = R6; r <= R9; r++) {
        for (auto kind = data_kind_t::types; kind <= data_kind_t::stack_numeric_sizes;
             kind = static_cast<data_kind_t>(static_cast<int>(kind) + 1)) {
            if (const variable_t src_var = variable_t::reg(kind, r); !m_inv[src_var].is_top()) {
                assign(variable_t::stack_frame_var(kind, r, prefix), src_var);
            }
        }
    }
}

void ebpf_domain_t::restore_callee_saved_registers(const std::string& prefix) {
    for (int r = R6; r <= R9; r++) {
        for (auto kind = data_kind_t::types; kind <= data_kind_t::stack_numeric_sizes;
             kind = static_cast<data_kind_t>(static_cast<int>(kind) + 1)) {
            const variable_t src_var = variable_t::stack_frame_var(kind, r, prefix);
            if (!m_inv[src_var].is_top()) {
                assign(variable_t::reg(kind, r), src_var);
            } else {
                havoc(variable_t::reg(kind, r));
            }
            havoc(src_var);
        }
    }
}

void ebpf_domain_t::forget_packet_pointers() {
    using namespace crab::dsl_syntax;

    for (const variable_t type_variable : variable_t::get_type_variables()) {
        if (type_inv.has_type(m_inv, type_variable, T_PACKET)) {
            havoc(variable_t::kind_var(data_kind_t::types, type_variable));
            havoc(variable_t::kind_var(data_kind_t::packet_offsets, type_variable));
            havoc(variable_t::kind_var(data_kind_t::svalues, type_variable));
            havoc(variable_t::kind_var(data_kind_t::uvalues, type_variable));
        }
    }

    initialize_packet(*this);
}

static void overflow_bounds(NumAbsDomain& inv, variable_t lhs, number_t span, int finite_width, bool issigned) {
    using namespace crab::dsl_syntax;
    auto interval = inv[lhs];
    if (interval.ub() - interval.lb() >= span) {
        // Interval covers the full space.
        inv -= lhs;
        return;
    }
    if (interval.is_bottom()) {
        inv -= lhs;
        return;
    }
    number_t lb_value = interval.lb().number().value();
    number_t ub_value = interval.ub().number().value();

    // Compute the interval, taking overflow into account.
    // For a signed result, we need to ensure the signed and unsigned results match
    // so for a 32-bit operation, 0x80000000 should be a positive 64-bit number not
    // a sign extended negative one.
    number_t lb = lb_value.truncate_to_unsigned_finite_width(finite_width);
    number_t ub = ub_value.truncate_to_unsigned_finite_width(finite_width);
    if (issigned) {
        lb = lb.truncate_to_sint64();
        ub = ub.truncate_to_sint64();
    }
    if (lb > ub) {
        // Range wraps in the middle, so we cannot represent as an unsigned interval.
        inv -= lhs;
        return;
    }
    if (interval_t new_interval{lb, ub}; new_interval != interval) {
        // Update the variable, which will lose any relationships to other variables.
        inv.set(lhs, new_interval);
    }
}

static void overflow_signed(NumAbsDomain& inv, const variable_t lhs, const int finite_width) {
    const auto span{finite_width == 64   ? number_t{std::numeric_limits<uint64_t>::max()}
                    : finite_width == 32 ? number_t{std::numeric_limits<uint32_t>::max()}
                                         : throw std::exception()};
    overflow_bounds(inv, lhs, span, finite_width, true);
}

static void overflow_unsigned(NumAbsDomain& inv, const variable_t lhs, const int finite_width) {
    const auto span{finite_width == 64   ? number_t{std::numeric_limits<uint64_t>::max()}
                    : finite_width == 32 ? number_t{std::numeric_limits<uint32_t>::max()}
                                         : throw std::exception()};
    overflow_bounds(inv, lhs, span, finite_width, false);
}

void apply_signed(NumAbsDomain& inv, const binop_t& op, const variable_t xs, const variable_t xu, const variable_t y,
                  const number_t& z, const int finite_width) {
    inv.apply(op, xs, y, z, finite_width);
    if (finite_width) {
        inv.assign(xu, xs);
        overflow_signed(inv, xs, finite_width);
        overflow_unsigned(inv, xu, finite_width);
    }
}

void apply_unsigned(NumAbsDomain& inv, const binop_t& op, const variable_t xs, const variable_t xu, const variable_t y,
                    const number_t& z, const int finite_width) {
    inv.apply(op, xu, y, z, finite_width);
    if (finite_width) {
        inv.assign(xs, xu);
        overflow_signed(inv, xs, finite_width);
        overflow_unsigned(inv, xu, finite_width);
    }
}

void apply_signed(NumAbsDomain& inv, const binop_t& op, const variable_t xs, const variable_t xu, const variable_t y,
                  const variable_t z, const int finite_width) {
    inv.apply(op, xs, y, z, finite_width);
    if (finite_width) {
        inv.assign(xu, xs);
        overflow_signed(inv, xs, finite_width);
        overflow_unsigned(inv, xu, finite_width);
    }
}

void apply_unsigned(NumAbsDomain& inv, const binop_t& op, const variable_t xs, const variable_t xu, const variable_t y,
                    const variable_t z, const int finite_width) {
    inv.apply(op, xu, y, z, finite_width);
    if (finite_width) {
        inv.assign(xs, xu);
        overflow_signed(inv, xs, finite_width);
        overflow_unsigned(inv, xu, finite_width);
    }
}

void apply(NumAbsDomain& inv, const binop_t& op, const variable_t x, const variable_t y, const variable_t z) {
    inv.apply(op, x, y, z, 0);
}

void ebpf_domain_t::add(const variable_t lhs, const variable_t op2) {
    apply_signed(m_inv, arith_binop_t::ADD, lhs, lhs, lhs, op2, 0);
}
void ebpf_domain_t::add(const variable_t lhs, const number_t& op2) {
    apply_signed(m_inv, arith_binop_t::ADD, lhs, lhs, lhs, op2, 0);
}
void ebpf_domain_t::sub(const variable_t lhs, const variable_t op2) {
    apply_signed(m_inv, arith_binop_t::SUB, lhs, lhs, lhs, op2, 0);
}
void ebpf_domain_t::sub(const variable_t lhs, const number_t& op2) {
    apply_signed(m_inv, arith_binop_t::SUB, lhs, lhs, lhs, op2, 0);
}

// Add/subtract with overflow are both signed and unsigned. We can use either one of the two to compute the
// result before adjusting for overflow, though if one is top we want to use the other to retain precision.
void ebpf_domain_t::add_overflow(const variable_t lhss, const variable_t lhsu, const variable_t op2,
                                 const int finite_width) {
    apply_signed(m_inv, arith_binop_t::ADD, lhss, lhsu, !m_inv.eval_interval(lhss).is_top() ? lhss : lhsu, op2,
                 finite_width);
}
void ebpf_domain_t::add_overflow(const variable_t lhss, const variable_t lhsu, const number_t& op2,
                                 const int finite_width) {
    apply_signed(m_inv, arith_binop_t::ADD, lhss, lhsu, !m_inv.eval_interval(lhss).is_top() ? lhss : lhsu, op2,
                 finite_width);
}
void ebpf_domain_t::sub_overflow(const variable_t lhss, const variable_t lhsu, const variable_t op2,
                                 const int finite_width) {
    apply_signed(m_inv, arith_binop_t::SUB, lhss, lhsu, !m_inv.eval_interval(lhss).is_top() ? lhss : lhsu, op2,
                 finite_width);
}
void ebpf_domain_t::sub_overflow(const variable_t lhss, const variable_t lhsu, const number_t& op2,
                                 const int finite_width) {
    apply_signed(m_inv, arith_binop_t::SUB, lhss, lhsu, !m_inv.eval_interval(lhss).is_top() ? lhss : lhsu, op2,
                 finite_width);
}

void ebpf_domain_t::neg(const variable_t lhss, const variable_t lhsu, const int finite_width) {
    apply_signed(m_inv, arith_binop_t::MUL, lhss, lhsu, lhss, (number_t)-1, finite_width);
}
void ebpf_domain_t::mul(const variable_t lhss, const variable_t lhsu, const variable_t op2, const int finite_width) {
    apply_signed(m_inv, arith_binop_t::MUL, lhss, lhsu, lhss, op2, finite_width);
}
void ebpf_domain_t::mul(const variable_t lhss, const variable_t lhsu, const number_t& op2, const int finite_width) {
    apply_signed(m_inv, arith_binop_t::MUL, lhss, lhsu, lhss, op2, finite_width);
}
void ebpf_domain_t::sdiv(const variable_t lhss, const variable_t lhsu, const variable_t op2, const int finite_width) {
    apply_signed(m_inv, arith_binop_t::SDIV, lhss, lhsu, lhss, op2, finite_width);
}
void ebpf_domain_t::sdiv(const variable_t lhss, const variable_t lhsu, const number_t& op2, const int finite_width) {
    apply_signed(m_inv, arith_binop_t::SDIV, lhss, lhsu, lhss, op2, finite_width);
}
void ebpf_domain_t::udiv(const variable_t lhss, const variable_t lhsu, const variable_t op2, const int finite_width) {
    apply_unsigned(m_inv, arith_binop_t::UDIV, lhss, lhsu, lhsu, op2, finite_width);
}
void ebpf_domain_t::udiv(const variable_t lhss, const variable_t lhsu, const number_t& op2, const int finite_width) {
    apply_unsigned(m_inv, arith_binop_t::UDIV, lhss, lhsu, lhsu, op2, finite_width);
}
void ebpf_domain_t::srem(const variable_t lhss, const variable_t lhsu, const variable_t op2, const int finite_width) {
    apply_signed(m_inv, arith_binop_t::SREM, lhss, lhsu, lhss, op2, finite_width);
}
void ebpf_domain_t::srem(const variable_t lhss, const variable_t lhsu, const number_t& op2, const int finite_width) {
    apply_signed(m_inv, arith_binop_t::SREM, lhss, lhsu, lhss, op2, finite_width);
}
void ebpf_domain_t::urem(const variable_t lhss, const variable_t lhsu, const variable_t op2, const int finite_width) {
    apply_unsigned(m_inv, arith_binop_t::UREM, lhss, lhsu, lhsu, op2, finite_width);
}
void ebpf_domain_t::urem(const variable_t lhss, const variable_t lhsu, const number_t& op2, const int finite_width) {
    apply_unsigned(m_inv, arith_binop_t::UREM, lhss, lhsu, lhsu, op2, finite_width);
}

void ebpf_domain_t::bitwise_and(const variable_t lhss, const variable_t lhsu, const variable_t op2,
                                const int finite_width) {
    apply_unsigned(m_inv, bitwise_binop_t::AND, lhss, lhsu, lhsu, op2, finite_width);
}
void ebpf_domain_t::bitwise_and(const variable_t lhss, const variable_t lhsu, const number_t& op2) {
    // Use finite width 64 to make the svalue be set as well as the uvalue.
    apply_unsigned(m_inv, bitwise_binop_t::AND, lhss, lhsu, lhsu, op2, 64);
}
void ebpf_domain_t::bitwise_or(const variable_t lhss, const variable_t lhsu, const variable_t op2,
                               const int finite_width) {
    apply_unsigned(m_inv, bitwise_binop_t::OR, lhss, lhsu, lhsu, op2, finite_width);
}
void ebpf_domain_t::bitwise_or(const variable_t lhss, const variable_t lhsu, const number_t& op2) {
    apply_unsigned(m_inv, bitwise_binop_t::OR, lhss, lhsu, lhsu, op2, 64);
}
void ebpf_domain_t::bitwise_xor(const variable_t lhss, const variable_t lhsu, const variable_t op2,
                                const int finite_width) {
    apply_unsigned(m_inv, bitwise_binop_t::XOR, lhss, lhsu, lhsu, op2, finite_width);
}
void ebpf_domain_t::bitwise_xor(const variable_t lhss, const variable_t lhsu, const number_t& op2) {
    apply_unsigned(m_inv, bitwise_binop_t::XOR, lhss, lhsu, lhsu, op2, 64);
}
void ebpf_domain_t::shl_overflow(const variable_t lhss, const variable_t lhsu, const variable_t op2) {
    apply_unsigned(m_inv, bitwise_binop_t::SHL, lhss, lhsu, lhsu, op2, 64);
}
void ebpf_domain_t::shl_overflow(const variable_t lhss, const variable_t lhsu, const number_t& op2) {
    apply_unsigned(m_inv, bitwise_binop_t::SHL, lhss, lhsu, lhsu, op2, 64);
}

static void assume(NumAbsDomain& inv, const linear_constraint_t& cst) { inv += cst; }
void ebpf_domain_t::assume(const linear_constraint_t& cst) { crab::assume(m_inv, cst); }

void ebpf_domain_t::require(NumAbsDomain& inv, const linear_constraint_t& cst, const std::string& s) const {
    if (check_require) {
        check_require(inv, cst, s + " (" + this->current_assertion + ")");
    }
    if (thread_local_options.assume_assertions) {
        // avoid redundant errors
        crab::assume(inv, cst);
    }
}

/// Forget everything we know about the value of a variable.
void ebpf_domain_t::havoc(const variable_t v) { m_inv -= v; }

void ebpf_domain_t::havoc_offsets(const Reg& reg) { crab::havoc_offsets(m_inv, reg); }

void ebpf_domain_t::assign(const variable_t lhs, const variable_t rhs) { m_inv.assign(lhs, rhs); }

static linear_constraint_t type_is_pointer(const reg_pack_t& r) {
    using namespace crab::dsl_syntax;
    return r.type >= T_CTX;
}

static linear_constraint_t type_is_number(const reg_pack_t& r) {
    using namespace crab::dsl_syntax;
    return r.type == T_NUM;
}

static linear_constraint_t type_is_number(const Reg& r) { return type_is_number(reg_pack(r)); }

static linear_constraint_t type_is_not_stack(const reg_pack_t& r) {
    using namespace crab::dsl_syntax;
    return r.type != T_STACK;
}

<<<<<<< HEAD
=======
void ebpf_domain_t::TypeDomain::assign_type(NumAbsDomain& inv, const Reg& lhs, type_encoding_t t) {
    inv.assign(reg_pack(lhs).type, t);
}

void ebpf_domain_t::TypeDomain::assign_type(NumAbsDomain& inv, const Reg& lhs, const Reg& rhs) {
    inv.assign(reg_pack(lhs).type, reg_pack(rhs).type);
}

void ebpf_domain_t::TypeDomain::assign_type(NumAbsDomain& inv, std::optional<variable_t> lhs, const Reg& rhs) {
    inv.assign(lhs, reg_pack(rhs).type);
}

void ebpf_domain_t::TypeDomain::assign_type(NumAbsDomain& inv, std::optional<variable_t> lhs, const number_t& rhs) {
    inv.assign(lhs, rhs);
}

void ebpf_domain_t::TypeDomain::assign_type(NumAbsDomain& inv, const Reg& lhs,
                                            const std::optional<linear_expression_t>& rhs) {
    inv.assign(reg_pack(lhs).type, rhs);
}

void ebpf_domain_t::TypeDomain::havoc_type(NumAbsDomain& inv, const Reg& r) { inv -= reg_pack(r).type; }

int ebpf_domain_t::TypeDomain::get_type(const NumAbsDomain& inv, const Reg& r) const {
    auto res = inv[reg_pack(r).type].singleton();
    if (!res) {
        return T_UNINIT;
    }
    return (int)*res;
}

int ebpf_domain_t::TypeDomain::get_type(const NumAbsDomain& inv, variable_t v) const {
    auto res = inv[v].singleton();
    if (!res) {
        return T_UNINIT;
    }
    return (int)*res;
}

int ebpf_domain_t::TypeDomain::get_type(const NumAbsDomain& inv, const number_t& t) const { return (int)t; }

// Check whether a given type value is within the range of a given type variable's value.
bool ebpf_domain_t::TypeDomain::has_type(const NumAbsDomain& inv, const Reg& r, type_encoding_t type) const {
    crab::interval_t interval = inv[reg_pack(r).type];
    if (interval.is_top()) {
        return true;
    }
    return (interval.lb().number().value_or(INT_MIN) <= type) && (interval.ub().number().value_or(INT_MAX) >= type);
}

bool ebpf_domain_t::TypeDomain::has_type(const NumAbsDomain& inv, variable_t v, type_encoding_t type) const {
    crab::interval_t interval = inv[v];
    if (interval.is_top()) {
        return true;
    }
    return (interval.lb().number().value_or(INT_MIN) <= type) && (interval.ub().number().value_or(INT_MAX) >= type);
}

bool ebpf_domain_t::TypeDomain::has_type(const NumAbsDomain& inv, const number_t& t, type_encoding_t type) const {
    return t == number_t{type};
}

NumAbsDomain ebpf_domain_t::TypeDomain::join_over_types(
    const NumAbsDomain& inv, const Reg& reg,
    const std::function<void(NumAbsDomain&, type_encoding_t)>& transition) const {
    crab::interval_t types = inv.eval_interval(reg_pack(reg).type);
    if (types.is_bottom()) {
        return NumAbsDomain::bottom();
    }
    if (types.is_top()) {
        NumAbsDomain res(inv);
        transition(res, static_cast<type_encoding_t>(T_UNINIT));
        return res;
    }
    NumAbsDomain res = NumAbsDomain::bottom();
    auto lb = types.lb().is_finite() ? (type_encoding_t)(int)(types.lb().number().value()) : T_MAP_PROGRAMS;
    auto ub = types.ub().is_finite() ? (type_encoding_t)(int)(types.ub().number().value()) : T_SHARED;
    for (type_encoding_t type = lb; type <= ub; type = (type_encoding_t)((int)type + 1)) {
        NumAbsDomain tmp(inv);
        transition(tmp, type);
        selectively_join_based_on_type(res, tmp); // res |= tmp;
    }
    return res;
}

NumAbsDomain ebpf_domain_t::TypeDomain::join_by_if_else(const NumAbsDomain& inv, const linear_constraint_t& condition,
                                                        const std::function<void(NumAbsDomain&)>& if_true,
                                                        const std::function<void(NumAbsDomain&)>& if_false) const {
    NumAbsDomain true_case(inv.when(condition));
    if_true(true_case);

    NumAbsDomain false_case(inv.when(condition.negate()));
    if_false(false_case);

    return true_case | false_case;
}

bool ebpf_domain_t::TypeDomain::same_type(const NumAbsDomain& inv, const Reg& a, const Reg& b) const {
    return inv.entail(eq_types(a, b));
}

bool ebpf_domain_t::TypeDomain::implies_type(const NumAbsDomain& inv, const linear_constraint_t& a,
                                             const linear_constraint_t& b) const {
    return inv.when(a).entail(b);
}

bool ebpf_domain_t::TypeDomain::is_in_group(const NumAbsDomain& inv, const Reg& r, TypeGroup group) const {
    using namespace crab::dsl_syntax;
    variable_t t = reg_pack(r).type;
    switch (group) {
    case TypeGroup::number: return inv.entail(t == T_NUM);
    case TypeGroup::map_fd: return inv.entail(t == T_MAP);
    case TypeGroup::map_fd_programs: return inv.entail(t == T_MAP_PROGRAMS);
    case TypeGroup::ctx: return inv.entail(t == T_CTX);
    case TypeGroup::packet: return inv.entail(t == T_PACKET);
    case TypeGroup::stack: return inv.entail(t == T_STACK);
    case TypeGroup::shared: return inv.entail(t == T_SHARED);
    case TypeGroup::non_map_fd: return inv.entail(t >= T_NUM);
    case TypeGroup::mem: return inv.entail(t >= T_PACKET);
    case TypeGroup::mem_or_num: return inv.entail(t >= T_NUM) && inv.entail(t != T_CTX);
    case TypeGroup::pointer: return inv.entail(t >= T_CTX);
    case TypeGroup::ptr_or_num: return inv.entail(t >= T_NUM);
    case TypeGroup::stack_or_packet: return inv.entail(t >= T_PACKET) && inv.entail(t <= T_STACK);
    case TypeGroup::singleton_ptr: return inv.entail(t >= T_CTX) && inv.entail(t <= T_STACK);
    }
    assert(false);
    return false;
}

void ebpf_domain_t::overflow_bounds(NumAbsDomain& inv, variable_t lhs, number_t span, int finite_width, bool issigned) {
    using namespace crab::dsl_syntax;
    auto interval = inv[lhs];
    if (interval.ub() - interval.lb() >= span) {
        // Interval covers the full space.
        inv -= lhs;
        return;
    }
    if (interval.is_bottom()) {
        inv -= lhs;
        return;
    }
    number_t lb_value = interval.lb().number().value();
    number_t ub_value = interval.ub().number().value();

    // Compute the interval, taking overflow into account.
    // For a signed result, we need to ensure the signed and unsigned results match
    // so for a 32-bit operation, 0x80000000 should be a positive 64-bit number not
    // a sign extended negative one.
    number_t lb = lb_value.truncate_to_unsigned_finite_width(finite_width);
    number_t ub = ub_value.truncate_to_unsigned_finite_width(finite_width);
    if (issigned) {
        lb = lb.truncate_to_signed_finite_width(64);
        ub = ub.truncate_to_signed_finite_width(64);
    }
    if (lb > ub) {
        // Range wraps in the middle, so we cannot represent as an unsigned interval.
        inv -= lhs;
        return;
    }
    auto new_interval = crab::interval_t{lb, ub};
    if (new_interval != interval) {
        // Update the variable, which will lose any relationships to other variables.
        inv.set(lhs, new_interval);
    }
}

void ebpf_domain_t::overflow_signed(NumAbsDomain& inv, variable_t lhs, int finite_width) {
    auto span{finite_width == 64   ? crab::z_number{std::numeric_limits<uint64_t>::max()}
              : finite_width == 32 ? crab::z_number{std::numeric_limits<uint32_t>::max()}
                                   : throw std::exception()};
    overflow_bounds(inv, lhs, span, finite_width, true);
}

void ebpf_domain_t::overflow_unsigned(NumAbsDomain& inv, variable_t lhs, int finite_width) {
    auto span{finite_width == 64   ? crab::z_number{std::numeric_limits<uint64_t>::max()}
              : finite_width == 32 ? crab::z_number{std::numeric_limits<uint32_t>::max()}
                                   : throw std::exception()};
    overflow_bounds(inv, lhs, span, finite_width, false);
}

>>>>>>> 6d5631c5
void ebpf_domain_t::operator()(const basic_block_t& bb) {
    for (const Instruction& statement : bb) {
        std::visit(*this, statement);
    }
}

void ebpf_domain_t::check_access_stack(NumAbsDomain& inv, const linear_expression_t& lb,
                                       const linear_expression_t& ub) const {
    using namespace crab::dsl_syntax;
    require(inv, lb >= 0, "Lower bound must be at least 0");
    require(inv, ub <= EBPF_STACK_SIZE, "Upper bound must be at most EBPF_STACK_SIZE");
}

void ebpf_domain_t::check_access_context(NumAbsDomain& inv, const linear_expression_t& lb,
                                         const linear_expression_t& ub) const {
    using namespace crab::dsl_syntax;
    require(inv, lb >= 0, "Lower bound must be at least 0");
    require(inv, ub <= global_program_info->type.context_descriptor->size,
            std::string("Upper bound must be at most ") +
                std::to_string(global_program_info->type.context_descriptor->size));
}

void ebpf_domain_t::check_access_packet(NumAbsDomain& inv, const linear_expression_t& lb, const linear_expression_t& ub,
                                        const std::optional<variable_t> packet_size) const {
    using namespace crab::dsl_syntax;
    require(inv, lb >= variable_t::meta_offset(), "Lower bound must be at least meta_offset");
    if (packet_size) {
        require(inv, ub <= *packet_size, "Upper bound must be at most packet_size");
    } else {
        require(inv, ub <= MAX_PACKET_SIZE,
                std::string{"Upper bound must be at most "} + std::to_string(MAX_PACKET_SIZE));
    }
}

void ebpf_domain_t::check_access_shared(NumAbsDomain& inv, const linear_expression_t& lb, const linear_expression_t& ub,
                                        const variable_t shared_region_size) const {
    using namespace crab::dsl_syntax;
    require(inv, lb >= 0, "Lower bound must be at least 0");
    require(inv, ub <= shared_region_size, std::string("Upper bound must be at most ") + shared_region_size.name());
}

void ebpf_domain_t::operator()(const Assume& s) {
    const Condition cond = s.cond;
    const auto dst = reg_pack(cond.left);
    if (std::holds_alternative<Reg>(cond.right)) {
        const auto src_reg = std::get<Reg>(cond.right);
        const auto src = reg_pack(src_reg);
        if (type_inv.same_type(m_inv, cond.left, std::get<Reg>(cond.right))) {
            m_inv = type_inv.join_over_types(m_inv, cond.left, [&](NumAbsDomain& inv, const type_encoding_t type) {
                if (type == T_NUM) {
                    for (const linear_constraint_t& cst :
                         assume_cst_reg(m_inv, cond.op, cond.is64, dst.svalue, dst.uvalue, src.svalue, src.uvalue)) {
                        inv += cst;
                    }
                } else {
                    // Either pointers to a singleton region,
                    // or an equality comparison on map descriptors/pointers to non-singleton locations
                    if (const auto dst_offset = get_type_offset_variable(cond.left, type)) {
                        if (const auto src_offset = get_type_offset_variable(src_reg, type)) {
                            inv += assume_cst_offsets_reg(cond.op, cond.is64, dst_offset.value(), src_offset.value());
                        }
                    }
                }
            });
        } else {
            // We should only reach here if `--assume-assert` is off
            assert(!thread_local_options.assume_assertions || is_bottom());
            // be sound in any case, it happens to flush out bugs:
            m_inv.set_to_top();
        }
    } else {
        for (const linear_constraint_t& cst : assume_cst_imm(m_inv, cond.op, cond.is64, dst.svalue, dst.uvalue,
                                                             static_cast<int64_t>(std::get<Imm>(cond.right).v))) {
            assume(cst);
        }
    }
}

void ebpf_domain_t::operator()(const Undefined& a) const {}

// Simple truncation function usable with swap_endianness().
template <class T>
BOOST_CONSTEXPR T truncate(T x) BOOST_NOEXCEPT {
    return x;
}

template <typename T, typename Q>
using func_t = Q(T);

void ebpf_domain_t::operator()(const Un& stmt) {
    const auto dst = reg_pack(stmt.dst);
    auto swap_endianness = [&](const variable_t v, auto be_or_le) {
        if (m_inv.entail(type_is_number(stmt.dst))) {
            const auto interval = m_inv.eval_interval(v);
            if (const std::optional<number_t> n = interval.singleton()) {
                if (n->fits_cast_to_int64()) {
                    auto output = be_or_le(n.value().cast_to_sint64());
                    m_inv.set(v, interval_t(number_t(output), number_t(output)));
                    return;
                }
            }
        }
        havoc(v);
        havoc_offsets(stmt.dst);
    };
    // Swap bytes if needed.  For 64-bit types we need the weights to fit in a
    // signed int64, but for smaller types we don't want sign extension,
    // so we use unsigned which still fits in a signed int64.
    switch (stmt.op) {
    case Un::Op::BE16:
        if (!thread_local_options.big_endian) {
            swap_endianness(dst.svalue, boost::endian::endian_reverse<uint16_t>);
            swap_endianness(dst.uvalue, boost::endian::endian_reverse<uint16_t>);
        } else {
            swap_endianness(dst.svalue, truncate<uint16_t>);
            swap_endianness(dst.uvalue, truncate<uint16_t>);
        }
        break;
    case Un::Op::BE32:
        if (!thread_local_options.big_endian) {
            swap_endianness(dst.svalue, boost::endian::endian_reverse<uint32_t>);
            swap_endianness(dst.uvalue, boost::endian::endian_reverse<uint32_t>);
        } else {
            swap_endianness(dst.svalue, truncate<uint32_t>);
            swap_endianness(dst.uvalue, truncate<uint32_t>);
        }
        break;
    case Un::Op::BE64:
        if (!thread_local_options.big_endian) {
            swap_endianness(dst.svalue, boost::endian::endian_reverse<int64_t>);
            swap_endianness(dst.uvalue, boost::endian::endian_reverse<uint64_t>);
        }
        break;
    case Un::Op::LE16:
        if (thread_local_options.big_endian) {
            swap_endianness(dst.svalue, boost::endian::endian_reverse<uint16_t>);
            swap_endianness(dst.uvalue, boost::endian::endian_reverse<uint16_t>);
        } else {
            swap_endianness(dst.svalue, truncate<uint16_t>);
            swap_endianness(dst.uvalue, truncate<uint16_t>);
        }
        break;
    case Un::Op::LE32:
        if (thread_local_options.big_endian) {
            swap_endianness(dst.svalue, boost::endian::endian_reverse<uint32_t>);
            swap_endianness(dst.uvalue, boost::endian::endian_reverse<uint32_t>);
        } else {
            swap_endianness(dst.svalue, truncate<uint32_t>);
            swap_endianness(dst.uvalue, truncate<uint32_t>);
        }
        break;
    case Un::Op::LE64:
        if (thread_local_options.big_endian) {
            swap_endianness(dst.svalue, boost::endian::endian_reverse<int64_t>);
            swap_endianness(dst.uvalue, boost::endian::endian_reverse<uint64_t>);
        }
        break;
    case Un::Op::SWAP16:
        swap_endianness(dst.svalue, boost::endian::endian_reverse<uint16_t>);
        swap_endianness(dst.uvalue, boost::endian::endian_reverse<uint16_t>);
        break;
    case Un::Op::SWAP32:
        swap_endianness(dst.svalue, boost::endian::endian_reverse<uint32_t>);
        swap_endianness(dst.uvalue, boost::endian::endian_reverse<uint32_t>);
        break;
    case Un::Op::SWAP64:
        swap_endianness(dst.svalue, boost::endian::endian_reverse<int64_t>);
        swap_endianness(dst.uvalue, boost::endian::endian_reverse<uint64_t>);
        break;
    case Un::Op::NEG:
        neg(dst.svalue, dst.uvalue, stmt.is64 ? 64 : 32);
        havoc_offsets(stmt.dst);
        break;
    }
}

void ebpf_domain_t::operator()(const Exit& a) {
    // Clean up any state for the current stack frame.
    const std::string prefix = a.stack_frame_prefix;
    if (prefix.empty()) {
        return;
    }
    restore_callee_saved_registers(prefix);
}

// ReSharper disable once CppMemberFunctionMayBeConst
void ebpf_domain_t::operator()(const Jmp& a) {}

void ebpf_domain_t::operator()(const Comparable& s) {
    using namespace crab::dsl_syntax;
    if (type_inv.same_type(m_inv, s.r1, s.r2)) {
        // Same type. If both are numbers, that's okay. Otherwise:
        auto inv = m_inv.when(reg_pack(s.r2).type != T_NUM);
        // We must check that they belong to a singleton region:
        if (!type_inv.is_in_group(inv, s.r1, TypeGroup::singleton_ptr) &&
            !type_inv.is_in_group(inv, s.r1, TypeGroup::map_fd)) {
            require(inv, linear_constraint_t::false_const(), "Cannot subtract pointers to non-singleton regions");
            return;
        }
        // And, to avoid wraparound errors, they must be within bounds.
        this->operator()(ValidAccess{s.r1, 0, Imm{0}, false});
        this->operator()(ValidAccess{s.r2, 0, Imm{0}, false});
    } else {
        // _Maybe_ different types, so r2 must be a number.
        // We checked in a previous assertion that r1 is a pointer or a number.
        require(m_inv, reg_pack(s.r2).type == T_NUM, "Cannot subtract pointers to different regions");
    }
}

void ebpf_domain_t::operator()(const Addable& s) {
    if (!type_inv.implies_type(m_inv, type_is_pointer(reg_pack(s.ptr)), type_is_number(s.num))) {
        require(m_inv, linear_constraint_t::false_const(), "Only numbers can be added to pointers");
    }
}

void ebpf_domain_t::operator()(const ValidDivisor& s) {
    using namespace crab::dsl_syntax;
    const auto reg = reg_pack(s.reg);
    if (!type_inv.implies_type(m_inv, type_is_pointer(reg), type_is_number(s.reg))) {
        require(m_inv, linear_constraint_t::false_const(), "Only numbers can be used as divisors");
    }
    if (!thread_local_options.allow_division_by_zero) {
        const auto v = s.is_signed ? reg.svalue : reg.uvalue;
        require(m_inv, v != 0, "Possible division by zero");
    }
}

void ebpf_domain_t::operator()(const ValidStore& s) {
    if (!type_inv.implies_type(m_inv, type_is_not_stack(reg_pack(s.mem)), type_is_number(s.val))) {
        require(m_inv, linear_constraint_t::false_const(), "Only numbers can be stored to externally-visible regions");
    }
}

void ebpf_domain_t::operator()(const TypeConstraint& s) {
    if (!type_inv.is_in_group(m_inv, s.reg, s.types)) {
        require(m_inv, linear_constraint_t::false_const(), "Invalid type");
    }
}

void ebpf_domain_t::operator()(const FuncConstraint& s) {
    // Look up the helper function id.
    const reg_pack_t& reg = reg_pack(s.reg);
    auto src_interval = m_inv.eval_interval(reg.svalue);
    if (auto sn = src_interval.singleton()) {
        if (sn->fits_sint32()) {
            // We can now process it as if the id was immediate.
            int32_t imm = sn->cast_to_sint32();
            if (!global_program_info->platform->is_helper_usable(imm)) {
                require(m_inv, linear_constraint_t::false_const(), "invalid helper function id " + std::to_string(imm));
                return;
            }
            Call call = make_call(imm, *global_program_info->platform);
            for (const Assert& a : get_assertions(call, *global_program_info, {})) {
                (*this)(a);
            }
            return;
        }
    }
    require(m_inv, linear_constraint_t::false_const(), "callx helper function id is not a valid singleton");
}

void ebpf_domain_t::operator()(const ValidSize& s) {
    using namespace crab::dsl_syntax;
    const auto r = reg_pack(s.reg);
    require(m_inv, s.can_be_zero ? r.svalue >= 0 : r.svalue > 0, "Invalid size");
}

// Get the start and end of the range of possible map fd values.
// In the future, it would be cleaner to use a set rather than an interval
// for map fds.
bool ebpf_domain_t::get_map_fd_range(const Reg& map_fd_reg, int32_t* start_fd, int32_t* end_fd) const {
    const interval_t& map_fd_interval = m_inv[reg_pack(map_fd_reg).map_fd];
    const auto lb = map_fd_interval.lb().number();
    const auto ub = map_fd_interval.ub().number();
    if (!lb || !lb->fits_sint32() || !ub || !ub->fits_sint32()) {
        return false;
    }
    *start_fd = static_cast<int32_t>(lb.value());
    *end_fd = static_cast<int32_t>(ub.value());

    // Cap the maximum range we'll check.
    constexpr int max_range = 32;
    return *map_fd_interval.finite_size() < max_range;
}

// All maps in the range must have the same type for us to use it.
std::optional<uint32_t> ebpf_domain_t::get_map_type(const Reg& map_fd_reg) const {
    int32_t start_fd, end_fd;
    if (!get_map_fd_range(map_fd_reg, &start_fd, &end_fd)) {
        return {};
    }

    std::optional<uint32_t> type;
    for (int32_t map_fd = start_fd; map_fd <= end_fd; map_fd++) {
        EbpfMapDescriptor* map = &global_program_info->platform->get_map_descriptor(map_fd);
        if (map == nullptr) {
            return {};
        }
        if (!type.has_value()) {
            type = map->type;
        } else if (map->type != *type) {
            return {};
        }
    }
    return type;
}

// All maps in the range must have the same inner map fd for us to use it.
std::optional<uint32_t> ebpf_domain_t::get_map_inner_map_fd(const Reg& map_fd_reg) const {
    int start_fd, end_fd;
    if (!get_map_fd_range(map_fd_reg, &start_fd, &end_fd)) {
        return {};
    }

    std::optional<uint32_t> inner_map_fd;
    for (int map_fd = start_fd; map_fd <= end_fd; map_fd++) {
        EbpfMapDescriptor* map = &global_program_info->platform->get_map_descriptor(map_fd);
        if (map == nullptr) {
            return {};
        }
        if (!inner_map_fd.has_value()) {
            inner_map_fd = map->inner_map_fd;
        } else if (map->type != *inner_map_fd) {
            return {};
        }
    }
    return inner_map_fd;
}

// We can deal with a range of key sizes.
interval_t ebpf_domain_t::get_map_key_size(const Reg& map_fd_reg) const {
    int start_fd, end_fd;
    if (!get_map_fd_range(map_fd_reg, &start_fd, &end_fd)) {
        return interval_t::top();
    }

    interval_t result = interval_t::bottom();
    for (int map_fd = start_fd; map_fd <= end_fd; map_fd++) {
        if (const EbpfMapDescriptor* map = &global_program_info->platform->get_map_descriptor(map_fd)) {
            result = result | interval_t(number_t(map->key_size));
        } else {
            return interval_t::top();
        }
    }
    return result;
}

// We can deal with a range of value sizes.
interval_t ebpf_domain_t::get_map_value_size(const Reg& map_fd_reg) const {
    int start_fd, end_fd;
    if (!get_map_fd_range(map_fd_reg, &start_fd, &end_fd)) {
        return interval_t::top();
    }

    interval_t result = interval_t::bottom();
    for (int map_fd = start_fd; map_fd <= end_fd; map_fd++) {
        if (const EbpfMapDescriptor* map = &global_program_info->platform->get_map_descriptor(map_fd)) {
            result = result | interval_t(number_t(map->value_size));
        } else {
            return interval_t::top();
        }
    }
    return result;
}

// We can deal with a range of max_entries values.
interval_t ebpf_domain_t::get_map_max_entries(const Reg& map_fd_reg) const {
    int start_fd, end_fd;
    if (!get_map_fd_range(map_fd_reg, &start_fd, &end_fd)) {
        return interval_t::top();
    }

    interval_t result = interval_t::bottom();
    for (int map_fd = start_fd; map_fd <= end_fd; map_fd++) {
        if (const EbpfMapDescriptor* map = &global_program_info->platform->get_map_descriptor(map_fd)) {
            result = result | interval_t(number_t(map->max_entries));
        } else {
            return interval_t::top();
        }
    }
    return result;
}

void ebpf_domain_t::operator()(const ValidCall& s) {
    if (!s.stack_frame_prefix.empty()) {
        const EbpfHelperPrototype proto = global_program_info->platform->get_helper_prototype(s.func);
        if (proto.return_type == EBPF_RETURN_TYPE_INTEGER_OR_NO_RETURN_IF_SUCCEED) {
            require(m_inv, linear_constraint_t::false_const(), "tail call not supported in subprogram");
            return;
        }
    }
}

void ebpf_domain_t::operator()(const ValidMapKeyValue& s) {
    using namespace crab::dsl_syntax;

    const auto fd_type = get_map_type(s.map_fd_reg);

    const auto access_reg = reg_pack(s.access_reg);
    int width;
    if (s.key) {
        const auto key_size = get_map_key_size(s.map_fd_reg).singleton();
        if (!key_size.has_value()) {
            require(m_inv, linear_constraint_t::false_const(), "Map key size is not singleton");
            return;
        }
        width = static_cast<int>(key_size.value());
    } else {
        const auto value_size = get_map_value_size(s.map_fd_reg).singleton();
        if (!value_size.has_value()) {
            require(m_inv, linear_constraint_t::false_const(), "Map value size is not singleton");
            return;
        }
        width = static_cast<int>(value_size.value());
    }

    m_inv = type_inv.join_over_types(m_inv, s.access_reg, [&](NumAbsDomain& inv, type_encoding_t access_reg_type) {
        if (access_reg_type == T_STACK) {
            variable_t lb = access_reg.stack_offset;
            linear_expression_t ub = lb + width;
            if (!stack.all_num(inv, lb, ub)) {
                auto lb_is = inv[lb].lb().number();
                std::string lb_s = lb_is && lb_is->fits_sint32() ? std::to_string(static_cast<int32_t>(*lb_is)) : "-oo";
                auto ub_is = inv.eval_interval(ub).ub().number();
                std::string ub_s = ub_is && ub_is->fits_sint32() ? std::to_string(static_cast<int32_t>(*ub_is)) : "oo";
                require(inv, linear_constraint_t::false_const(),
                        "Illegal map update with a non-numerical value [" + lb_s + "-" + ub_s + ")");
            } else if (thread_local_options.strict && fd_type.has_value()) {
                EbpfMapType map_type = global_program_info->platform->get_map_type(*fd_type);
                if (map_type.is_array) {
                    // Get offset value.
                    variable_t key_ptr = access_reg.stack_offset;
                    std::optional<number_t> offset = inv[key_ptr].singleton();
                    if (!offset.has_value()) {
                        require(inv, linear_constraint_t::false_const(), "Pointer must be a singleton");
                    } else if (s.key) {
                        // Look up the value pointed to by the key pointer.
                        variable_t key_value =
                            variable_t::cell_var(data_kind_t::svalues, (uint64_t)offset.value(), sizeof(uint32_t));

                        if (auto max_entries = get_map_max_entries(s.map_fd_reg).lb().number()) {
                            require(inv, key_value < *max_entries, "Array index overflow");
                        } else {
                            require(inv, linear_constraint_t::false_const(), "Max entries is not finite");
                        }
                        require(inv, key_value >= 0, "Array index underflow");
                    }
                }
            }
        } else if (access_reg_type == T_PACKET) {
            variable_t lb = access_reg.packet_offset;
            linear_expression_t ub = lb + width;
            check_access_packet(inv, lb, ub, {});
            // Packet memory is both readable and writable.
        } else if (access_reg_type == T_SHARED) {
            variable_t lb = access_reg.shared_offset;
            linear_expression_t ub = lb + width;
            check_access_shared(inv, lb, ub, access_reg.shared_region_size);
            require(inv, access_reg.svalue > 0, "Possible null access");
            // Shared memory is zero-initialized when created so is safe to read and write.
        } else {
            require(inv, linear_constraint_t::false_const(), "Only stack or packet can be used as a parameter");
        }
    });
}

void ebpf_domain_t::operator()(const ValidAccess& s) {
    using namespace crab::dsl_syntax;

    const bool is_comparison_check = s.width == static_cast<Value>(Imm{0});

    const auto reg = reg_pack(s.reg);
    // join_over_types instead of simple iteration is only needed for assume-assert
    m_inv = type_inv.join_over_types(m_inv, s.reg, [&](NumAbsDomain& inv, type_encoding_t type) {
        switch (type) {
        case T_PACKET: {
            linear_expression_t lb = reg.packet_offset + s.offset;
            linear_expression_t ub = std::holds_alternative<Imm>(s.width)
                                         ? lb + std::get<Imm>(s.width).v
                                         : lb + reg_pack(std::get<Reg>(s.width)).svalue;
            check_access_packet(inv, lb, ub,
                                is_comparison_check ? std::optional<variable_t>{} : variable_t::packet_size());
            // if within bounds, it can never be null
            // Context memory is both readable and writable.
            break;
        }
        case T_STACK: {
            linear_expression_t lb = reg.stack_offset + s.offset;
            linear_expression_t ub = std::holds_alternative<Imm>(s.width)
                                         ? lb + std::get<Imm>(s.width).v
                                         : lb + reg_pack(std::get<Reg>(s.width)).svalue;
            check_access_stack(inv, lb, ub);
            // if within bounds, it can never be null
            if (s.access_type == AccessType::read) {
                // Require that the stack range contains numbers.
                if (!stack.all_num(inv, lb, ub)) {
                    if (s.offset < 0) {
                        require(inv, linear_constraint_t::false_const(), "Stack content is not numeric");
                    } else if (std::holds_alternative<Imm>(s.width)) {
                        if (!inv.entail(static_cast<int>(std::get<Imm>(s.width).v) <=
                                        reg.stack_numeric_size - s.offset)) {
                            require(inv, linear_constraint_t::false_const(), "Stack content is not numeric");
                        }
                    } else {
                        if (!inv.entail(reg_pack(std::get<Reg>(s.width)).svalue <= reg.stack_numeric_size - s.offset)) {
                            require(inv, linear_constraint_t::false_const(), "Stack content is not numeric");
                        }
                    }
                }
            }
            break;
        }
        case T_CTX: {
            linear_expression_t lb = reg.ctx_offset + s.offset;
            linear_expression_t ub = std::holds_alternative<Imm>(s.width)
                                         ? lb + std::get<Imm>(s.width).v
                                         : lb + reg_pack(std::get<Reg>(s.width)).svalue;
            check_access_context(inv, lb, ub);
            // if within bounds, it can never be null
            // The context is both readable and writable.
            break;
        }
        case T_NUM:
            if (!is_comparison_check) {
                if (s.or_null) {
                    require(inv, reg.svalue == 0, "Non-null number");
                } else {
                    require(inv, linear_constraint_t::false_const(), "Only pointers can be dereferenced");
                }
            }
            break;
        case T_MAP:
        case T_MAP_PROGRAMS:
            if (!is_comparison_check) {
                require(inv, linear_constraint_t::false_const(), "FDs cannot be dereferenced directly");
            }
            break;
        case T_SHARED: {
            linear_expression_t lb = reg.shared_offset + s.offset;
            linear_expression_t ub = std::holds_alternative<Imm>(s.width)
                                         ? lb + std::get<Imm>(s.width).v
                                         : lb + reg_pack(std::get<Reg>(s.width)).svalue;
            check_access_shared(inv, lb, ub, reg.shared_region_size);
            if (!is_comparison_check && !s.or_null) {
                require(inv, reg.svalue > 0, "Possible null access");
            }
            // Shared memory is zero-initialized when created so is safe to read and write.
            break;
        }
        default: require(inv, linear_constraint_t::false_const(), "Invalid type"); break;
        }
    });
}

void ebpf_domain_t::operator()(const ZeroCtxOffset& s) {
    using namespace crab::dsl_syntax;
    const auto reg = reg_pack(s.reg);
    require(m_inv, reg.ctx_offset == 0, "Nonzero context offset");
}

void ebpf_domain_t::operator()(const Assert& stmt) {
    if (check_require || thread_local_options.assume_assertions) {
        this->current_assertion = to_string(stmt.cst);
        std::visit(*this, stmt.cst);
        this->current_assertion.clear();
    }
}

void ebpf_domain_t::operator()(const Packet& a) {
    const auto reg = reg_pack(R0_RETURN_VALUE);
    constexpr Reg r0_reg{R0_RETURN_VALUE};
    type_inv.assign_type(m_inv, r0_reg, T_NUM);
    havoc_offsets(r0_reg);
    havoc(reg.svalue);
    havoc(reg.uvalue);
    scratch_caller_saved_registers();
}

void ebpf_domain_t::do_load_stack(NumAbsDomain& inv, const Reg& target_reg, const linear_expression_t& addr,
                                  const int width, const Reg& src_reg) {
    type_inv.assign_type(inv, target_reg, stack.load(inv, data_kind_t::types, addr, width));
    using namespace crab::dsl_syntax;
    if (inv.entail(width <= reg_pack(src_reg).stack_numeric_size)) {
        type_inv.assign_type(inv, target_reg, T_NUM);
    }

    const reg_pack_t& target = reg_pack(target_reg);
    if (width == 1 || width == 2 || width == 4 || width == 8) {
        // Use the addr before we havoc the destination register since we might be getting the
        // addr from that same register.
        const std::optional<linear_expression_t> sresult = stack.load(inv, data_kind_t::svalues, addr, width);
        const std::optional<linear_expression_t> uresult = stack.load(inv, data_kind_t::uvalues, addr, width);
        havoc_register(inv, target_reg);
        inv.assign(target.svalue, sresult);
        inv.assign(target.uvalue, uresult);

        if (type_inv.has_type(inv, target.type, T_CTX)) {
            inv.assign(target.ctx_offset, stack.load(inv, data_kind_t::ctx_offsets, addr, width));
        }
        if (type_inv.has_type(inv, target.type, T_MAP) || type_inv.has_type(inv, target.type, T_MAP_PROGRAMS)) {
            inv.assign(target.map_fd, stack.load(inv, data_kind_t::map_fds, addr, width));
        }
        if (type_inv.has_type(inv, target.type, T_PACKET)) {
            inv.assign(target.packet_offset, stack.load(inv, data_kind_t::packet_offsets, addr, width));
        }
        if (type_inv.has_type(inv, target.type, T_SHARED)) {
            inv.assign(target.shared_offset, stack.load(inv, data_kind_t::shared_offsets, addr, width));
            inv.assign(target.shared_region_size, stack.load(inv, data_kind_t::shared_region_sizes, addr, width));
        }
        if (type_inv.has_type(inv, target.type, T_STACK)) {
            inv.assign(target.stack_offset, stack.load(inv, data_kind_t::stack_offsets, addr, width));
            inv.assign(target.stack_numeric_size, stack.load(inv, data_kind_t::stack_numeric_sizes, addr, width));
        }
    } else {
        havoc_register(inv, target_reg);
    }
}

void ebpf_domain_t::do_load_ctx(NumAbsDomain& inv, const Reg& target_reg, const linear_expression_t& addr_vague,
                                const int width) {
    using namespace crab::dsl_syntax;
    if (inv.is_bottom()) {
        return;
    }

    const ebpf_context_descriptor_t* desc = global_program_info->type.context_descriptor;

    const reg_pack_t& target = reg_pack(target_reg);

    if (desc->end < 0) {
        havoc_register(inv, target_reg);
        type_inv.assign_type(inv, target_reg, T_NUM);
        return;
    }

    const interval_t interval = inv.eval_interval(addr_vague);
    const std::optional<number_t> maybe_addr = interval.singleton();
    havoc_register(inv, target_reg);

    const bool may_touch_ptr = interval[desc->data] || interval[desc->meta] || interval[desc->end];

    if (!maybe_addr) {
        if (may_touch_ptr) {
            type_inv.havoc_type(inv, target_reg);
        } else {
            type_inv.assign_type(inv, target_reg, T_NUM);
        }
        return;
    }

    const number_t& addr = *maybe_addr;

    // We use offsets for packet data, data_end, and meta during verification,
    // but at runtime they will be 64-bit pointers.  We can use the offset values
    // for verification like we use map_fd's as a proxy for maps which
    // at runtime are actually 64-bit memory pointers.
    const int offset_width = desc->end - desc->data;
    if (addr == desc->data) {
        if (width == offset_width) {
            inv.assign(target.packet_offset, 0);
        }
    } else if (addr == desc->end) {
        if (width == offset_width) {
            inv.assign(target.packet_offset, variable_t::packet_size());
        }
    } else if (addr == desc->meta) {
        if (width == offset_width) {
            inv.assign(target.packet_offset, variable_t::meta_offset());
        }
    } else {
        if (may_touch_ptr) {
            type_inv.havoc_type(inv, target_reg);
        } else {
            type_inv.assign_type(inv, target_reg, T_NUM);
        }
        return;
    }
    if (width == offset_width) {
        type_inv.assign_type(inv, target_reg, T_PACKET);
        inv += 4098 <= target.svalue;
        inv += target.svalue <= PTR_MAX;
    }
}

void ebpf_domain_t::do_load_packet_or_shared(NumAbsDomain& inv, const Reg& target_reg, const linear_expression_t& addr,
                                             const int width) {
    if (inv.is_bottom()) {
        return;
    }
    const reg_pack_t& target = reg_pack(target_reg);

    type_inv.assign_type(inv, target_reg, T_NUM);
    havoc_register(inv, target_reg);

    // A 1 or 2 byte copy results in a limited range of values that may be used as array indices.
    if (width == 1) {
        inv.set(target.svalue, interval_t(number_t{0}, number_t{UINT8_MAX}));
        inv.set(target.uvalue, interval_t(number_t{0}, number_t{UINT8_MAX}));
    } else if (width == 2) {
        inv.set(target.svalue, interval_t(number_t{0}, number_t{UINT16_MAX}));
        inv.set(target.uvalue, interval_t(number_t{0}, number_t{UINT16_MAX}));
    }
}

void ebpf_domain_t::do_load(const Mem& b, const Reg& target_reg) {
    using namespace crab::dsl_syntax;

    const auto mem_reg = reg_pack(b.access.basereg);
    const int width = b.access.width;
    const int offset = b.access.offset;

    if (b.access.basereg.v == R10_STACK_POINTER) {
        const linear_expression_t addr = mem_reg.stack_offset + (number_t)offset;
        do_load_stack(m_inv, target_reg, addr, width, b.access.basereg);
        return;
    }

    m_inv = type_inv.join_over_types(m_inv, b.access.basereg, [&](NumAbsDomain& inv, type_encoding_t type) {
        switch (type) {
        case T_UNINIT:
        case T_MAP:
        case T_MAP_PROGRAMS:
        case T_NUM: return;
        case T_CTX: {
            linear_expression_t addr = mem_reg.ctx_offset + (number_t)offset;
            do_load_ctx(inv, target_reg, addr, width);
            break;
        }
        case T_STACK: {
            linear_expression_t addr = mem_reg.stack_offset + (number_t)offset;
            do_load_stack(inv, target_reg, addr, width, b.access.basereg);
            break;
        }
        case T_PACKET: {
            linear_expression_t addr = mem_reg.packet_offset + (number_t)offset;
            do_load_packet_or_shared(inv, target_reg, addr, width);
            break;
        }
        default: {
            linear_expression_t addr = mem_reg.shared_offset + (number_t)offset;
            do_load_packet_or_shared(inv, target_reg, addr, width);
            break;
        }
        }
    });
}

template <typename X, typename Y, typename Z>
void ebpf_domain_t::do_store_stack(NumAbsDomain& inv, const number_t& width, const linear_expression_t& addr,
                                   X val_type, Y val_svalue, Z val_uvalue,
                                   const std::optional<reg_pack_t>& opt_val_reg) {
    std::optional<variable_t> var = stack.store_type(inv, addr, width, val_type);
    type_inv.assign_type(inv, var, val_type);
    if (width == 8) {
        inv.assign(stack.store(inv, data_kind_t::svalues, addr, width, val_svalue), val_svalue);
        inv.assign(stack.store(inv, data_kind_t::uvalues, addr, width, val_uvalue), val_uvalue);

        if (opt_val_reg && type_inv.has_type(m_inv, val_type, T_CTX)) {
            inv.assign(stack.store(inv, data_kind_t::ctx_offsets, addr, width, opt_val_reg->ctx_offset),
                       opt_val_reg->ctx_offset);
        } else {
            stack.havoc(inv, data_kind_t::ctx_offsets, addr, width);
        }

        if (opt_val_reg &&
            (type_inv.has_type(m_inv, val_type, T_MAP) || type_inv.has_type(m_inv, val_type, T_MAP_PROGRAMS))) {
            inv.assign(stack.store(inv, data_kind_t::map_fds, addr, width, opt_val_reg->map_fd), opt_val_reg->map_fd);
        } else {
            stack.havoc(inv, data_kind_t::map_fds, addr, width);
        }

        if (opt_val_reg && type_inv.has_type(m_inv, val_type, T_PACKET)) {
            inv.assign(stack.store(inv, data_kind_t::packet_offsets, addr, width, opt_val_reg->packet_offset),
                       opt_val_reg->packet_offset);
        } else {
            stack.havoc(inv, data_kind_t::packet_offsets, addr, width);
        }

        if (opt_val_reg && type_inv.has_type(m_inv, val_type, T_SHARED)) {
            inv.assign(stack.store(inv, data_kind_t::shared_offsets, addr, width, opt_val_reg->shared_offset),
                       opt_val_reg->shared_offset);
            inv.assign(stack.store(inv, data_kind_t::shared_region_sizes, addr, width, opt_val_reg->shared_region_size),
                       opt_val_reg->shared_region_size);
        } else {
            stack.havoc(inv, data_kind_t::shared_region_sizes, addr, width);
            stack.havoc(inv, data_kind_t::shared_offsets, addr, width);
        }

        if (opt_val_reg && type_inv.has_type(m_inv, val_type, T_STACK)) {
            inv.assign(stack.store(inv, data_kind_t::stack_offsets, addr, width, opt_val_reg->stack_offset),
                       opt_val_reg->stack_offset);
            inv.assign(stack.store(inv, data_kind_t::stack_numeric_sizes, addr, width, opt_val_reg->stack_numeric_size),
                       opt_val_reg->stack_numeric_size);
        } else {
            stack.havoc(inv, data_kind_t::stack_offsets, addr, width);
            stack.havoc(inv, data_kind_t::stack_numeric_sizes, addr, width);
        }
    } else {
        if ((width == 1 || width == 2 || width == 4) && type_inv.get_type(m_inv, val_type) == T_NUM) {
            // Keep track of numbers on the stack that might be used as array indices.
            inv.assign(stack.store(inv, data_kind_t::svalues, addr, width, val_svalue), val_svalue);
            inv.assign(stack.store(inv, data_kind_t::uvalues, addr, width, val_uvalue), val_uvalue);
        } else {
            stack.havoc(inv, data_kind_t::svalues, addr, width);
            stack.havoc(inv, data_kind_t::uvalues, addr, width);
        }
        stack.havoc(inv, data_kind_t::ctx_offsets, addr, width);
        stack.havoc(inv, data_kind_t::map_fds, addr, width);
        stack.havoc(inv, data_kind_t::packet_offsets, addr, width);
        stack.havoc(inv, data_kind_t::shared_offsets, addr, width);
        stack.havoc(inv, data_kind_t::stack_offsets, addr, width);
        stack.havoc(inv, data_kind_t::shared_region_sizes, addr, width);
        stack.havoc(inv, data_kind_t::stack_numeric_sizes, addr, width);
    }

    // Update stack_numeric_size for any stack type variables.
    // stack_numeric_size holds the number of continuous bytes starting from stack_offset that are known to be numeric.
    auto updated_lb = m_inv.eval_interval(addr).lb();
    auto updated_ub = m_inv.eval_interval(addr).ub() + width;
    for (const variable_t type_variable : variable_t::get_type_variables()) {
        if (!type_inv.has_type(inv, type_variable, T_STACK)) {
            continue;
        }
        const variable_t stack_offset_variable = variable_t::kind_var(data_kind_t::stack_offsets, type_variable);
        const variable_t stack_numeric_size_variable =
            variable_t::kind_var(data_kind_t::stack_numeric_sizes, type_variable);

        using namespace crab::dsl_syntax;
        // See if the variable's numeric interval overlaps with changed bytes.
        if (m_inv.intersect(dsl_syntax::operator<=(addr, stack_offset_variable + stack_numeric_size_variable)) &&
            m_inv.intersect(operator>=(addr + width, stack_offset_variable))) {
            havoc(stack_numeric_size_variable);
            recompute_stack_numeric_size(m_inv, type_variable);
        }
    }
}

void ebpf_domain_t::operator()(const Mem& b) {
    if (m_inv.is_bottom()) {
        return;
    }
    if (std::holds_alternative<Reg>(b.value)) {
        if (b.is_load) {
            do_load(b, std::get<Reg>(b.value));
        } else {
            const auto data = std::get<Reg>(b.value);
            auto data_reg = reg_pack(data);
            do_mem_store(b, data, data_reg.svalue, data_reg.uvalue, data_reg);
        }
    } else {
        do_mem_store(b, number_t{T_NUM}, number_t{static_cast<int64_t>(std::get<Imm>(b.value).v)},
                     number_t{static_cast<uint64_t>(std::get<Imm>(b.value).v)}, {});
    }
}

template <typename Type, typename SValue, typename UValue>
void ebpf_domain_t::do_mem_store(const Mem& b, Type val_type, SValue val_svalue, UValue val_uvalue,
                                 const std::optional<reg_pack_t>& opt_val_reg) {
    if (m_inv.is_bottom()) {
        return;
    }
    int width = b.access.width;
    const number_t offset{b.access.offset};
    if (b.access.basereg.v == R10_STACK_POINTER) {
        const number_t base_addr{EBPF_STACK_SIZE};
        do_store_stack(m_inv, width, base_addr + offset, val_type, val_svalue, val_uvalue, opt_val_reg);
        return;
    }
    m_inv = type_inv.join_over_types(m_inv, b.access.basereg, [&](NumAbsDomain& inv, const type_encoding_t type) {
        if (type == T_STACK) {
            const auto base_addr = linear_expression_t(get_type_offset_variable(b.access.basereg, type).value());
            do_store_stack(inv, width, dsl_syntax::operator+(base_addr, offset), val_type, val_svalue, val_uvalue,
                           opt_val_reg);
        }
        // do nothing for any other type
    });
}

// Construct a Bin operation that does the main operation that a given Atomic operation does atomically.
static Bin atomic_to_bin(const Atomic& a) {
    Bin bin{.dst = Reg{R11_ATOMIC_SCRATCH}, .v = a.valreg, .is64 = a.access.width == sizeof(uint64_t), .lddw = false};
    switch (a.op) {
    case Atomic::Op::ADD: bin.op = Bin::Op::ADD; break;
    case Atomic::Op::OR: bin.op = Bin::Op::OR; break;
    case Atomic::Op::AND: bin.op = Bin::Op::AND; break;
    case Atomic::Op::XOR: bin.op = Bin::Op::XOR; break;
    case Atomic::Op::XCHG:
    case Atomic::Op::CMPXCHG: bin.op = Bin::Op::MOV; break;
    default: throw std::exception();
    }
    return bin;
}

void ebpf_domain_t::operator()(const Atomic& a) {
    if (m_inv.is_bottom()) {
        return;
    }
    if (!m_inv.entail(type_is_pointer(reg_pack(a.access.basereg))) ||
        !m_inv.entail(type_is_number(reg_pack(a.valreg)))) {
        return;
    }
    if (m_inv.entail(type_is_not_stack(reg_pack(a.access.basereg)))) {
        // Shared memory regions are volatile so we can just havoc
        // any register that will be updated.
        if (a.op == Atomic::Op::CMPXCHG) {
            havoc_register(m_inv, Reg{R0_RETURN_VALUE});
        } else if (a.fetch) {
            havoc_register(m_inv, a.valreg);
        }
        return;
    }

    // Fetch the current value into the R11 pseudo-register.
    constexpr Reg r11{R11_ATOMIC_SCRATCH};
    (*this)(Mem{.access = a.access, .value = r11, .is_load = true});

    // Compute the new value in R11.
    (*this)(atomic_to_bin(a));

    if (a.op == Atomic::Op::CMPXCHG) {
        // For CMPXCHG, store the original value in r0.
        (*this)(Mem{.access = a.access, .value = Reg{R0_RETURN_VALUE}, .is_load = true});

        // For the destination, there are 3 possibilities:
        // 1) dst.value == r0.value : set R11 to valreg
        // 2) dst.value != r0.value : don't modify R11
        // 3) dst.value may or may not == r0.value : set R11 to the union of R11 and valreg
        // For now we just havoc the value of R11.
        havoc_register(m_inv, r11);
    } else if (a.fetch) {
        // For other FETCH operations, store the original value in the src register.
        (*this)(Mem{.access = a.access, .value = a.valreg, .is_load = true});
    }

    // Store the new value back in the original shared memory location.
    // Note that do_mem_store() currently doesn't track shared memory values,
    // but stack memory values are tracked and are legal here.
    (*this)(Mem{.access = a.access, .value = r11, .is_load = false});

    // Clear the R11 pseudo-register.
    havoc_register(m_inv, r11);
    type_inv.havoc_type(m_inv, r11);
}

void ebpf_domain_t::operator()(const Call& call) {
    using namespace crab::dsl_syntax;
    if (m_inv.is_bottom()) {
        return;
    }
    std::optional<Reg> maybe_fd_reg{};
    for (ArgSingle param : call.singles) {
        switch (param.kind) {
        case ArgSingle::Kind::MAP_FD: maybe_fd_reg = param.reg; break;
        case ArgSingle::Kind::ANYTHING:
        case ArgSingle::Kind::MAP_FD_PROGRAMS:
        case ArgSingle::Kind::PTR_TO_MAP_KEY:
        case ArgSingle::Kind::PTR_TO_MAP_VALUE:
        case ArgSingle::Kind::PTR_TO_CTX:
            // Do nothing. We don't track the content of relevant memory regions
            break;
        }
    }
    for (ArgPair param : call.pairs) {
        switch (param.kind) {
        case ArgPair::Kind::PTR_TO_READABLE_MEM_OR_NULL:
        case ArgPair::Kind::PTR_TO_READABLE_MEM:
            // Do nothing. No side effect allowed.
            break;

        case ArgPair::Kind::PTR_TO_WRITABLE_MEM: {
            bool store_numbers = true;
            auto variable = get_type_offset_variable(param.mem);
            if (!variable.has_value()) {
                require(m_inv, linear_constraint_t::false_const(), "Argument must be a pointer to writable memory");
                return;
            }
            variable_t addr = variable.value();
            variable_t width = reg_pack(param.size).svalue;

            m_inv = type_inv.join_over_types(m_inv, param.mem, [&](NumAbsDomain& inv, const type_encoding_t type) {
                if (type == T_STACK) {
                    // Pointer to a memory region that the called function may change,
                    // so we must havoc.
                    stack.havoc(inv, data_kind_t::types, addr, width);
                    stack.havoc(inv, data_kind_t::svalues, addr, width);
                    stack.havoc(inv, data_kind_t::uvalues, addr, width);
                    stack.havoc(inv, data_kind_t::ctx_offsets, addr, width);
                    stack.havoc(inv, data_kind_t::map_fds, addr, width);
                    stack.havoc(inv, data_kind_t::packet_offsets, addr, width);
                    stack.havoc(inv, data_kind_t::shared_offsets, addr, width);
                    stack.havoc(inv, data_kind_t::stack_offsets, addr, width);
                    stack.havoc(inv, data_kind_t::shared_region_sizes, addr, width);
                } else {
                    store_numbers = false;
                }
            });
            if (store_numbers) {
                // Functions are not allowed to write sensitive data,
                // and initialization is guaranteed
                stack.store_numbers(m_inv, addr, width);
            }
        }
        }
    }

    constexpr Reg r0_reg{R0_RETURN_VALUE};
    const auto r0_pack = reg_pack(r0_reg);
    havoc(r0_pack.stack_numeric_size);
    if (call.is_map_lookup) {
        // This is the only way to get a null pointer
        if (maybe_fd_reg) {
            if (const auto map_type = get_map_type(*maybe_fd_reg)) {
                if (global_program_info->platform->get_map_type(*map_type).value_type == EbpfMapValueType::MAP) {
                    if (const auto inner_map_fd = get_map_inner_map_fd(*maybe_fd_reg)) {
                        do_load_mapfd(r0_reg, static_cast<int>(*inner_map_fd), true);
                        goto out;
                    }
                } else {
                    assign_valid_ptr(r0_reg, true);
                    assign(r0_pack.shared_offset, 0);
                    m_inv.set(r0_pack.shared_region_size, get_map_value_size(*maybe_fd_reg));
                    type_inv.assign_type(m_inv, r0_reg, T_SHARED);
                }
            }
        }
        assign_valid_ptr(r0_reg, true);
        assign(r0_pack.shared_offset, 0);
        type_inv.assign_type(m_inv, r0_reg, T_SHARED);
    } else {
        havoc(r0_pack.svalue);
        havoc(r0_pack.uvalue);
        havoc_offsets(r0_reg);
        type_inv.assign_type(m_inv, r0_reg, T_NUM);
        // assume(r0_pack.value < 0); for INTEGER_OR_NO_RETURN_IF_SUCCEED.
    }
out:
    scratch_caller_saved_registers();
    if (call.reallocate_packet) {
        forget_packet_pointers();
    }
}

void ebpf_domain_t::operator()(const CallLocal& call) {
    using namespace crab::dsl_syntax;
    if (m_inv.is_bottom()) {
        return;
    }
    save_callee_saved_registers(call.stack_frame_prefix);
}

void ebpf_domain_t::operator()(const Callx& callx) {
    using namespace crab::dsl_syntax;
    if (m_inv.is_bottom()) {
        return;
    }

    // Look up the helper function id.
    const reg_pack_t& reg = reg_pack(callx.func);
    const auto src_interval = m_inv.eval_interval(reg.svalue);
    if (const auto sn = src_interval.singleton()) {
        if (sn->fits_sint32()) {
            // We can now process it as if the id was immediate.
            const int32_t imm = sn->cast_to_sint32();
            if (!global_program_info->platform->is_helper_usable(imm)) {
                return;
            }
            const Call call = make_call(imm, *global_program_info->platform);
            (*this)(call);
            return;
        }
    }
}

void ebpf_domain_t::do_load_mapfd(const Reg& dst_reg, const int mapfd, const bool maybe_null) {
    const EbpfMapDescriptor& desc = global_program_info->platform->get_map_descriptor(mapfd);
    const EbpfMapType& type = global_program_info->platform->get_map_type(desc.type);
    if (type.value_type == EbpfMapValueType::PROGRAM) {
        type_inv.assign_type(m_inv, dst_reg, T_MAP_PROGRAMS);
    } else {
        type_inv.assign_type(m_inv, dst_reg, T_MAP);
    }
    const reg_pack_t& dst = reg_pack(dst_reg);
    assign(dst.map_fd, mapfd);
    assign_valid_ptr(dst_reg, maybe_null);
}

void ebpf_domain_t::operator()(const LoadMapFd& ins) { do_load_mapfd(ins.dst, ins.mapfd, false); }

void ebpf_domain_t::assign_valid_ptr(const Reg& dst_reg, const bool maybe_null) {
    using namespace crab::dsl_syntax;
    const reg_pack_t& reg = reg_pack(dst_reg);
    havoc(reg.svalue);
    havoc(reg.uvalue);
    if (maybe_null) {
        m_inv += 0 <= reg.svalue;
    } else {
        m_inv += 0 < reg.svalue;
    }
    m_inv += reg.svalue <= PTR_MAX;
    assign(reg.uvalue, reg.svalue);
}

// If nothing is known of the stack_numeric_size,
// try to recompute the stack_numeric_size.
void ebpf_domain_t::recompute_stack_numeric_size(NumAbsDomain& inv, const variable_t type_variable) const {
    const variable_t stack_numeric_size_variable =
        variable_t::kind_var(data_kind_t::stack_numeric_sizes, type_variable);

    if (!inv.eval_interval(stack_numeric_size_variable).is_top()) {
        return;
    }

    if (type_inv.has_type(inv, type_variable, T_STACK)) {
        const int numeric_size =
            stack.min_all_num_size(inv, variable_t::kind_var(data_kind_t::stack_offsets, type_variable));
        if (numeric_size > 0) {
            inv.assign(stack_numeric_size_variable, numeric_size);
        }
    }
}

void ebpf_domain_t::recompute_stack_numeric_size(NumAbsDomain& inv, const Reg& reg) const {
    recompute_stack_numeric_size(inv, reg_pack(reg).type);
}

void ebpf_domain_t::add(const Reg& dst_reg, const int imm, const int finite_width) {
    const auto dst = reg_pack(dst_reg);
    const auto offset = get_type_offset_variable(dst_reg);
    add_overflow(dst.svalue, dst.uvalue, imm, finite_width);
    if (offset.has_value()) {
        add(offset.value(), imm);
        if (imm > 0) {
            // Since the start offset is increasing but
            // the end offset is not, the numeric size decreases.
            sub(dst.stack_numeric_size, imm);
        } else if (imm < 0) {
            havoc(dst.stack_numeric_size);
        }
        recompute_stack_numeric_size(m_inv, dst_reg);
    }
}

void ebpf_domain_t::shl(const Reg& dst_reg, int imm, const int finite_width) {
    const reg_pack_t dst = reg_pack(dst_reg);

    // The BPF ISA requires masking the imm.
    imm &= finite_width - 1;

    if (m_inv.entail(type_is_number(dst))) {
        const auto interval = m_inv.eval_interval(dst.uvalue);
        if (interval.finite_size()) {
            const number_t lb = interval.lb().number().value();
            const number_t ub = interval.ub().number().value();
            uint64_t lb_n = lb.cast_to_uint64();
            uint64_t ub_n = ub.cast_to_uint64();
            const uint64_t uint_max = finite_width == 64 ? UINT64_MAX : UINT32_MAX;
            if (lb_n >> (finite_width - imm) != ub_n >> (finite_width - imm)) {
                // The bits that will be shifted out to the left are different,
                // which means all combinations of remaining bits are possible.
                lb_n = 0;
                ub_n = uint_max << imm & uint_max;
            } else {
                // The bits that will be shifted out to the left are identical
                // for all values in the interval, so we can safely shift left
                // to get a new interval.
                lb_n = lb_n << imm & uint_max;
                ub_n = ub_n << imm & uint_max;
            }
            m_inv.set(dst.uvalue, interval_t{number_t(lb_n), number_t(ub_n)});
            if (static_cast<int64_t>(ub_n) >= static_cast<int64_t>(lb_n)) {
                m_inv.assign(dst.svalue, dst.uvalue);
            } else {
                havoc(dst.svalue);
            }
            return;
        }
    }
    shl_overflow(dst.svalue, dst.uvalue, imm);
    havoc_offsets(dst_reg);
}

void ebpf_domain_t::lshr(const Reg& dst_reg, int imm, int finite_width) {
    reg_pack_t dst = reg_pack(dst_reg);

    // The BPF ISA requires masking the imm.
    imm &= finite_width - 1;

    if (m_inv.entail(type_is_number(dst))) {
        auto interval = m_inv.eval_interval(dst.uvalue);
        number_t lb_n{0};
        number_t ub_n{UINT64_MAX >> imm};
        if (interval.finite_size()) {
            number_t lb = interval.lb().number().value();
            number_t ub = interval.ub().number().value();
            if (finite_width == 64) {
                lb_n = lb.cast_to_uint64() >> imm;
                ub_n = ub.cast_to_uint64() >> imm;
            } else {
                number_t lb_w = lb.cast_to_signed_finite_width(finite_width);
                number_t ub_w = ub.cast_to_signed_finite_width(finite_width);
                lb_n = lb_w.cast_to_uint32() >> imm;
                ub_n = ub_w.cast_to_uint32() >> imm;

                // The interval must be valid since a signed range crossing 0
                // was earlier converted to a full unsigned range.
                assert(lb_n <= ub_n);
            }
        }
        m_inv.set(dst.uvalue, interval_t{lb_n, ub_n});
        if (static_cast<int64_t>(ub_n) >= static_cast<int64_t>(lb_n)) {
            // ? m_inv.set(dst.svalue, crab::interval_t{number_t{(int64_t)lb_n}, number_t{(int64_t)ub_n}});
            m_inv.assign(dst.svalue, dst.uvalue);
        } else {
            havoc(dst.svalue);
        }
        return;
    }
    havoc(dst.svalue);
    havoc(dst.uvalue);
    havoc_offsets(dst_reg);
}

static int _movsx_bits(const Bin::Op op) {
    switch (op) {
    case Bin::Op::MOVSX8: return 8;
    case Bin::Op::MOVSX16: return 16;
    case Bin::Op::MOVSX32: return 32;
    default: throw std::exception();
    }
}

void ebpf_domain_t::sign_extend(const Reg& dst_reg, const linear_expression_t& right_svalue, const int finite_width,
                                const Bin::Op op) {
    using namespace crab;

    const int bits = _movsx_bits(op);
    const reg_pack_t dst = reg_pack(dst_reg);
    interval_t right_interval = m_inv.eval_interval(right_svalue);
    type_inv.assign_type(m_inv, dst_reg, T_NUM);
    havoc_offsets(dst_reg);
    const int64_t span = 1ULL << bits;
    if (right_interval.ub() - right_interval.lb() >= number_t{span}) {
        // Interval covers the full space.
        if (bits == 64) {
            havoc(dst.svalue);
            return;
        }
        right_interval = interval_t::signed_int(bits);
    }
    const int64_t mask = 1ULL << (bits - 1);

    // Sign extend each bound.
    int64_t lb = right_interval.lb().number().value().cast_to_sint64();
    lb &= span - 1;
    lb = (lb ^ mask) - mask;
    int64_t ub = right_interval.ub().number().value().cast_to_sint64();
    ub &= span - 1;
    ub = (ub ^ mask) - mask;
    m_inv.set(dst.svalue, interval_t{number_t{lb}, number_t{ub}});

    if (finite_width) {
        m_inv.assign(dst.uvalue, dst.svalue);
        overflow_signed(m_inv, dst.svalue, finite_width);
        overflow_unsigned(m_inv, dst.uvalue, finite_width);
    }
}

void ebpf_domain_t::ashr(const Reg& dst_reg, const linear_expression_t& right_svalue, int finite_width) {
    using namespace crab;

    reg_pack_t dst = reg_pack(dst_reg);
    if (m_inv.entail(type_is_number(dst))) {
        interval_t left_interval = interval_t::bottom();
        interval_t right_interval = interval_t::bottom();
        interval_t left_interval_positive = interval_t::bottom();
        interval_t left_interval_negative = interval_t::bottom();
        get_signed_intervals(m_inv, finite_width == 64, dst.svalue, dst.uvalue, right_svalue, left_interval,
                             right_interval, left_interval_positive, left_interval_negative);
        if (auto sn = right_interval.singleton()) {
            // The BPF ISA requires masking the imm.
            int64_t imm = sn->cast_to_sint64() & (finite_width - 1);

            int64_t lb_n = INT64_MIN >> imm;
            int64_t ub_n = INT64_MAX >> imm;
            if (left_interval.finite_size()) {
                number_t lb = left_interval.lb().number().value();
                number_t ub = left_interval.ub().number().value();
                if (finite_width == 64) {
                    lb_n = lb.cast_to_sint64() >> imm;
                    ub_n = ub.cast_to_sint64() >> imm;
                } else {
                    number_t lb_w = lb.cast_to_signed_finite_width(finite_width) >> static_cast<int>(imm);
                    number_t ub_w = ub.cast_to_signed_finite_width(finite_width) >> static_cast<int>(imm);
                    if (lb_w.cast_to_uint32() <= ub_w.cast_to_uint32()) {
                        lb_n = lb_w.cast_to_uint32();
                        ub_n = ub_w.cast_to_uint32();
                    }
                }
            }
            m_inv.set(dst.svalue, interval_t{number_t{lb_n}, number_t{ub_n}});
            if (static_cast<uint64_t>(ub_n) >= static_cast<uint64_t>(lb_n)) {
                m_inv.assign(dst.uvalue, dst.svalue);
            } else {
                havoc(dst.uvalue);
            }
            return;
        }
    }
    havoc(dst.svalue);
    havoc(dst.uvalue);
    havoc_offsets(dst_reg);
}

void ebpf_domain_t::operator()(const Bin& bin) {
    using namespace crab::dsl_syntax;

    auto dst = reg_pack(bin.dst);
    int finite_width = bin.is64 ? 64 : 32;

    if (std::holds_alternative<Imm>(bin.v)) {
        // dst += K
        int64_t imm;
        if (bin.is64) {
            // Use the full signed value.
            imm = static_cast<int64_t>(std::get<Imm>(bin.v).v);
        } else {
            // Use only the low 32 bits of the value.
            imm = static_cast<int>(std::get<Imm>(bin.v).v);
            bitwise_and(dst.svalue, dst.uvalue, UINT32_MAX);
        }
        switch (bin.op) {
        case Bin::Op::MOV:
            assign(dst.svalue, imm);
            assign(dst.uvalue, imm);
            overflow_unsigned(m_inv, dst.uvalue, bin.is64 ? 64 : 32);
            type_inv.assign_type(m_inv, bin.dst, T_NUM);
            havoc_offsets(bin.dst);
            break;
        case Bin::Op::ADD:
            if (imm == 0) {
                return;
            }
            add(bin.dst, static_cast<int>(imm), finite_width);
            break;
        case Bin::Op::SUB:
            if (imm == 0) {
                return;
            }
            add(bin.dst, static_cast<int>(-imm), finite_width);
            break;
        case Bin::Op::MUL:
            mul(dst.svalue, dst.uvalue, imm, finite_width);
            havoc_offsets(bin.dst);
            break;
        case Bin::Op::UDIV:
            udiv(dst.svalue, dst.uvalue, imm, finite_width);
            havoc_offsets(bin.dst);
            break;
        case Bin::Op::UMOD:
            urem(dst.svalue, dst.uvalue, imm, finite_width);
            havoc_offsets(bin.dst);
            break;
        case Bin::Op::SDIV:
            sdiv(dst.svalue, dst.uvalue, imm, finite_width);
            havoc_offsets(bin.dst);
            break;
        case Bin::Op::SMOD:
            srem(dst.svalue, dst.uvalue, imm, finite_width);
            havoc_offsets(bin.dst);
            break;
        case Bin::Op::OR:
            bitwise_or(dst.svalue, dst.uvalue, imm);
            havoc_offsets(bin.dst);
            break;
        case Bin::Op::AND:
            // FIX: what to do with ptr&-8 as in counter/simple_loop_unrolled?
            bitwise_and(dst.svalue, dst.uvalue, imm);
            if (static_cast<int32_t>(imm) > 0) {
                // AND with immediate is only a 32-bit operation so svalue and uvalue are the same.
                assume(dst.svalue <= imm);
                assume(dst.uvalue <= imm);
                assume(0 <= dst.svalue);
                assume(0 <= dst.uvalue);
            }
            havoc_offsets(bin.dst);
            break;
        case Bin::Op::LSH: shl(bin.dst, static_cast<int32_t>(imm), finite_width); break;
        case Bin::Op::RSH: lshr(bin.dst, static_cast<int32_t>(imm), finite_width); break;
        case Bin::Op::ARSH: ashr(bin.dst, number_t{static_cast<int32_t>(imm)}, finite_width); break;
        case Bin::Op::XOR:
            bitwise_xor(dst.svalue, dst.uvalue, imm);
            havoc_offsets(bin.dst);
            break;
        }
    } else {
        // dst op= src
        auto src_reg = std::get<Reg>(bin.v);
        auto src = reg_pack(src_reg);
        switch (bin.op) {
        case Bin::Op::ADD: {
            if (type_inv.same_type(m_inv, bin.dst, std::get<Reg>(bin.v))) {
                // both must be numbers
                add_overflow(dst.svalue, dst.uvalue, src.svalue, finite_width);
            } else {
                // Here we're not sure that lhs and rhs are the same type; they might be.
                // But previous assertions should fail unless we know that exactly one of lhs or rhs is a pointer.
                m_inv =
                    type_inv.join_over_types(m_inv, bin.dst, [&](NumAbsDomain& inv, const type_encoding_t dst_type) {
                        inv = type_inv.join_over_types(
                            inv, src_reg, [&](NumAbsDomain& inv, const type_encoding_t src_type) {
                                if (dst_type == T_NUM && src_type != T_NUM) {
                                    // num += ptr
                                    type_inv.assign_type(inv, bin.dst, src_type);
                                    if (const auto dst_offset = get_type_offset_variable(bin.dst, src_type)) {
                                        crab::apply(inv, arith_binop_t::ADD, dst_offset.value(), dst.svalue,
                                                    get_type_offset_variable(src_reg, src_type).value());
                                    }
                                    if (src_type == T_SHARED) {
                                        inv.assign(dst.shared_region_size, src.shared_region_size);
                                    }
                                } else if (dst_type != T_NUM && src_type == T_NUM) {
                                    // ptr += num
                                    type_inv.assign_type(inv, bin.dst, dst_type);
                                    if (const auto dst_offset = get_type_offset_variable(bin.dst, dst_type)) {
                                        crab::apply(inv, arith_binop_t::ADD, dst_offset.value(), dst_offset.value(),
                                                    src.svalue);
                                        if (dst_type == T_STACK) {
                                            // Reduce the numeric size.
                                            using namespace crab::dsl_syntax;
                                            if (m_inv.intersect(src.svalue < 0)) {
                                                inv -= dst.stack_numeric_size;
                                                recompute_stack_numeric_size(inv, dst.type);
                                            } else {
                                                apply_signed(inv, arith_binop_t::SUB, dst.stack_numeric_size,
                                                             dst.stack_numeric_size, dst.stack_numeric_size, src.svalue,
                                                             0);
                                            }
                                        }
                                    }
                                } else if (dst_type == T_NUM && src_type == T_NUM) {
                                    // dst and src don't necessarily have the same type, but among the possibilities
                                    // enumerated is the case where they are both numbers.
                                    apply_signed(inv, arith_binop_t::ADD, dst.svalue, dst.uvalue, dst.svalue,
                                                 src.svalue, finite_width);
                                } else {
                                    // We ignore the cases here that do not match the assumption described
                                    // above.  Joining bottom with another results will leave the other
                                    // results unchanged.
                                    inv.set_to_bottom();
                                }
                            });
                    });
                // careful: change dst.value only after dealing with offset
                apply_signed(m_inv, arith_binop_t::ADD, dst.svalue, dst.uvalue, dst.svalue, src.svalue, finite_width);
            }
            break;
        }
        case Bin::Op::SUB: {
            if (type_inv.same_type(m_inv, bin.dst, std::get<Reg>(bin.v))) {
                // src and dest have the same type.
                m_inv = type_inv.join_over_types(m_inv, bin.dst, [&](NumAbsDomain& inv, const type_encoding_t type) {
                    switch (type) {
                    case T_NUM:
                        // This is: sub_overflow(inv, dst.value, src.value, finite_width);
                        apply_signed(inv, arith_binop_t::SUB, dst.svalue, dst.uvalue, dst.svalue, src.svalue,
                                     finite_width);
                        type_inv.assign_type(inv, bin.dst, T_NUM);
                        crab::havoc_offsets(inv, bin.dst);
                        break;
                    default:
                        // ptr -= ptr
                        // Assertions should make sure we only perform this on non-shared pointers.
                        if (const auto dst_offset = get_type_offset_variable(bin.dst, type)) {
                            apply_signed(inv, arith_binop_t::SUB, dst.svalue, dst.uvalue, dst_offset.value(),
                                         get_type_offset_variable(src_reg, type).value(), finite_width);
                            inv -= dst_offset.value();
                        }
                        crab::havoc_offsets(inv, bin.dst);
                        type_inv.assign_type(inv, bin.dst, T_NUM);
                        break;
                    }
                });
            } else {
                // We're not sure that lhs and rhs are the same type.
                // Either they're different, or at least one is not a singleton.
                if (type_inv.get_type(m_inv, std::get<Reg>(bin.v)) != T_NUM) {
                    type_inv.havoc_type(m_inv, bin.dst);
                    havoc(dst.svalue);
                    havoc(dst.uvalue);
                    havoc_offsets(bin.dst);
                } else {
                    sub_overflow(dst.svalue, dst.uvalue, src.svalue, finite_width);
                    if (auto dst_offset = get_type_offset_variable(bin.dst)) {
                        sub(dst_offset.value(), src.svalue);
                        if (type_inv.has_type(m_inv, dst.type, T_STACK)) {
                            // Reduce the numeric size.
                            using namespace crab::dsl_syntax;
                            if (m_inv.intersect(src.svalue > 0)) {
                                m_inv -= dst.stack_numeric_size;
                                recompute_stack_numeric_size(m_inv, dst.type);
                            } else {
                                crab::apply(m_inv, arith_binop_t::ADD, dst.stack_numeric_size, dst.stack_numeric_size,
                                            src.svalue);
                            }
                        }
                    }
                }
            }
            break;
        }
        case Bin::Op::MUL:
            mul(dst.svalue, dst.uvalue, src.svalue, finite_width);
            havoc_offsets(bin.dst);
            break;
        case Bin::Op::UDIV:
            udiv(dst.svalue, dst.uvalue, src.uvalue, finite_width);
            havoc_offsets(bin.dst);
            break;
        case Bin::Op::UMOD:
            urem(dst.svalue, dst.uvalue, src.uvalue, finite_width);
            havoc_offsets(bin.dst);
            break;
        case Bin::Op::SDIV:
            sdiv(dst.svalue, dst.uvalue, src.svalue, finite_width);
            havoc_offsets(bin.dst);
            break;
        case Bin::Op::SMOD:
            srem(dst.svalue, dst.uvalue, src.svalue, finite_width);
            havoc_offsets(bin.dst);
            break;
        case Bin::Op::OR:
            bitwise_or(dst.svalue, dst.uvalue, src.uvalue, finite_width);
            havoc_offsets(bin.dst);
            break;
        case Bin::Op::AND:
            bitwise_and(dst.svalue, dst.uvalue, src.uvalue, finite_width);
            havoc_offsets(bin.dst);
            break;
        case Bin::Op::LSH:
            if (m_inv.entail(type_is_number(src_reg))) {
                auto src_interval = m_inv.eval_interval(src.uvalue);
                if (std::optional<number_t> sn = src_interval.singleton()) {
                    uint64_t imm = sn->cast_to_uint64() & (bin.is64 ? 63 : 31);
                    if (imm <= INT32_MAX) {
                        if (!bin.is64) {
                            // Use only the low 32 bits of the value.
                            bitwise_and(dst.svalue, dst.uvalue, UINT32_MAX);
                        }
                        shl(bin.dst, static_cast<int32_t>(imm), finite_width);
                        break;
                    }
                }
            }
            shl_overflow(dst.svalue, dst.uvalue, src.uvalue);
            havoc_offsets(bin.dst);
            break;
        case Bin::Op::RSH:
            if (m_inv.entail(type_is_number(src_reg))) {
                auto src_interval = m_inv.eval_interval(src.uvalue);
                if (std::optional<number_t> sn = src_interval.singleton()) {
                    uint64_t imm = sn->cast_to_uint64() & (bin.is64 ? 63 : 31);
                    if (imm <= INT32_MAX) {
                        if (!bin.is64) {
                            // Use only the low 32 bits of the value.
                            bitwise_and(dst.svalue, dst.uvalue, UINT32_MAX);
                        }
                        lshr(bin.dst, static_cast<int32_t>(imm), finite_width);
                        break;
                    }
                }
            }
            havoc(dst.svalue);
            havoc(dst.uvalue);
            havoc_offsets(bin.dst);
            break;
        case Bin::Op::ARSH:
            if (m_inv.entail(type_is_number(src_reg))) {
                ashr(bin.dst, src.svalue, finite_width);
                break;
            }
            havoc(dst.svalue);
            havoc(dst.uvalue);
            havoc_offsets(bin.dst);
            break;
        case Bin::Op::XOR:
            bitwise_xor(dst.svalue, dst.uvalue, src.uvalue, finite_width);
            havoc_offsets(bin.dst);
            break;
        case Bin::Op::MOVSX8:
        case Bin::Op::MOVSX16:
        case Bin::Op::MOVSX32:
            // Keep relational information if operation is a no-op.
            if (dst.svalue == src.svalue &&
                m_inv.eval_interval(dst.svalue) <= interval_t::signed_int(_movsx_bits(bin.op))) {
                return;
            }
            if (m_inv.entail(type_is_number(src_reg))) {
                sign_extend(bin.dst, src.svalue, finite_width, bin.op);
                break;
            }
            havoc(dst.svalue);
            havoc(dst.uvalue);
            havoc_offsets(bin.dst);
            break;
        case Bin::Op::MOV:
            // Keep relational information if operation is a no-op.
            if (dst.svalue == src.svalue && m_inv.eval_interval(dst.uvalue) <= interval_t::unsigned_int(bin.is64)) {
                return;
            }
            assign(dst.svalue, src.svalue);
            assign(dst.uvalue, src.uvalue);
            havoc_offsets(bin.dst);
            m_inv = type_inv.join_over_types(m_inv, src_reg, [&](NumAbsDomain& inv, const type_encoding_t type) {
                switch (type) {
                case T_CTX:
                    if (bin.is64) {
                        inv.assign(dst.type, type);
                        inv.assign(dst.ctx_offset, src.ctx_offset);
                    }
                    break;
                case T_MAP:
                case T_MAP_PROGRAMS:
                    if (bin.is64) {
                        inv.assign(dst.type, type);
                        inv.assign(dst.map_fd, src.map_fd);
                    }
                    break;
                case T_PACKET:
                    if (bin.is64) {
                        inv.assign(dst.type, type);
                        inv.assign(dst.packet_offset, src.packet_offset);
                    }
                    break;
                case T_SHARED:
                    if (bin.is64) {
                        inv.assign(dst.type, type);
                        inv.assign(dst.shared_region_size, src.shared_region_size);
                        inv.assign(dst.shared_offset, src.shared_offset);
                    }
                    break;
                case T_STACK:
                    if (bin.is64) {
                        inv.assign(dst.type, type);
                        inv.assign(dst.stack_offset, src.stack_offset);
                        inv.assign(dst.stack_numeric_size, src.stack_numeric_size);
                    }
                    break;
                default: inv.assign(dst.type, type); break;
                }
            });
            if (bin.is64) {
                // Add dst.type=src.type invariant.
                if (bin.dst.v != std::get<Reg>(bin.v).v || type_inv.get_type(m_inv, dst.type) == T_UNINIT) {
                    // Only forget the destination type if we're copying from a different register,
                    // or from the same uninitialized register.
                    havoc(dst.type);
                }
                type_inv.assign_type(m_inv, bin.dst, std::get<Reg>(bin.v));
            }
            break;
        }
    }
    if (!bin.is64) {
        bitwise_and(dst.svalue, dst.uvalue, UINT32_MAX);
    }
}

string_invariant ebpf_domain_t::to_set() const { return this->m_inv.to_set() + this->stack.to_set(); }

std::ostream& operator<<(std::ostream& o, const ebpf_domain_t& dom) {
    if (dom.is_bottom()) {
        o << "_|_";
    } else {
        o << dom.m_inv << "\nStack: " << dom.stack;
    }
    return o;
}

void ebpf_domain_t::initialize_packet(ebpf_domain_t& inv) {
    using namespace crab::dsl_syntax;

    inv -= variable_t::packet_size();
    inv -= variable_t::meta_offset();

    inv += 0 <= variable_t::packet_size();
    inv += variable_t::packet_size() < MAX_PACKET_SIZE;
    if (global_program_info->type.context_descriptor->meta >= 0) {
        inv += variable_t::meta_offset() <= 0;
        inv += variable_t::meta_offset() >= -4098;
    } else {
        inv.assign(variable_t::meta_offset(), 0);
    }
}

ebpf_domain_t ebpf_domain_t::from_constraints(const std::set<std::string>& constraints, const bool setup_constraints) {
    ebpf_domain_t inv;
    if (setup_constraints) {
        inv = setup_entry(false);
    }
    auto numeric_ranges = std::vector<interval_t>();
    for (const auto& cst : parse_linear_constraints(constraints, numeric_ranges)) {
        inv += cst;
    }
    for (const interval_t& range : numeric_ranges) {
        const int start = static_cast<int>(range.lb().number().value());
        const int width = 1 + static_cast<int>(range.finite_size().value());
        inv.stack.initialize_numbers(start, width);
    }
    // TODO: handle other stack type constraints
    return inv;
}

ebpf_domain_t ebpf_domain_t::setup_entry(const bool init_r1) {
    using namespace crab::dsl_syntax;

    ebpf_domain_t inv;
    const auto r10 = reg_pack(R10_STACK_POINTER);
    constexpr Reg r10_reg{R10_STACK_POINTER};
    inv += EBPF_STACK_SIZE <= r10.svalue;
    inv += r10.svalue <= PTR_MAX;
    inv.assign(r10.stack_offset, EBPF_STACK_SIZE);
    // stack_numeric_size would be 0, but TOP has the same result
    // so no need to assign it.
    inv.type_inv.assign_type(inv.m_inv, r10_reg, T_STACK);

    if (init_r1) {
        const auto r1 = reg_pack(R1_ARG);
        constexpr Reg r1_reg{R1_ARG};
        inv += 1 <= r1.svalue;
        inv += r1.svalue <= PTR_MAX;
        inv.assign(r1.ctx_offset, 0);
        inv.type_inv.assign_type(inv.m_inv, r1_reg, T_CTX);
    }

    initialize_packet(inv);
    return inv;
}

void ebpf_domain_t::initialize_loop_counter(const label_t& label) {
    m_inv.assign(variable_t::loop_counter(to_string(label)), 0);
}

bound_t ebpf_domain_t::get_loop_count_upper_bound() const {
    bound_t ub{number_t{0}};
    for (const variable_t counter : variable_t::get_loop_counters()) {
        ub = std::max(ub, m_inv[counter].ub());
    }
    return ub;
}

void ebpf_domain_t::operator()(const IncrementLoopCounter& ins) {
    this->add(variable_t::loop_counter(to_string(ins.name)), 1);
}
} // namespace crab<|MERGE_RESOLUTION|>--- conflicted
+++ resolved
@@ -190,12 +190,8 @@
             // The interval is TOP as a signed interval but is represented precisely as an unsigned interval,
             // so split into two signed intervals that can be treated separately.
             left_interval_positive = left_interval & interval_t::nonnegative_int(true);
-<<<<<<< HEAD
             const number_t lih_ub =
-                left_interval.ub().number() ? left_interval.ub().number()->truncate_to_sint64() : -1;
-=======
-            number_t lih_ub = left_interval.ub().number() ? left_interval.ub().number()->truncate_to_signed_finite_width(64) : -1;
->>>>>>> 6d5631c5
+                left_interval.ub().number() ? left_interval.ub().number()->truncate_to_signed_finite_width(64) : -1;
             left_interval_negative = interval_t(number_t{std::numeric_limits<int64_t>::min()}, lih_ub);
         } else {
             left_interval_positive = interval_t::nonnegative_int(true);
@@ -1008,8 +1004,8 @@
     number_t lb = lb_value.truncate_to_unsigned_finite_width(finite_width);
     number_t ub = ub_value.truncate_to_unsigned_finite_width(finite_width);
     if (issigned) {
-        lb = lb.truncate_to_sint64();
-        ub = ub.truncate_to_sint64();
+        lb = lb.truncate_to_signed_finite_width(64);
+        ub = ub.truncate_to_signed_finite_width(64);
     }
     if (lb > ub) {
         // Range wraps in the middle, so we cannot represent as an unsigned interval.
@@ -1216,189 +1212,6 @@
     return r.type != T_STACK;
 }
 
-<<<<<<< HEAD
-=======
-void ebpf_domain_t::TypeDomain::assign_type(NumAbsDomain& inv, const Reg& lhs, type_encoding_t t) {
-    inv.assign(reg_pack(lhs).type, t);
-}
-
-void ebpf_domain_t::TypeDomain::assign_type(NumAbsDomain& inv, const Reg& lhs, const Reg& rhs) {
-    inv.assign(reg_pack(lhs).type, reg_pack(rhs).type);
-}
-
-void ebpf_domain_t::TypeDomain::assign_type(NumAbsDomain& inv, std::optional<variable_t> lhs, const Reg& rhs) {
-    inv.assign(lhs, reg_pack(rhs).type);
-}
-
-void ebpf_domain_t::TypeDomain::assign_type(NumAbsDomain& inv, std::optional<variable_t> lhs, const number_t& rhs) {
-    inv.assign(lhs, rhs);
-}
-
-void ebpf_domain_t::TypeDomain::assign_type(NumAbsDomain& inv, const Reg& lhs,
-                                            const std::optional<linear_expression_t>& rhs) {
-    inv.assign(reg_pack(lhs).type, rhs);
-}
-
-void ebpf_domain_t::TypeDomain::havoc_type(NumAbsDomain& inv, const Reg& r) { inv -= reg_pack(r).type; }
-
-int ebpf_domain_t::TypeDomain::get_type(const NumAbsDomain& inv, const Reg& r) const {
-    auto res = inv[reg_pack(r).type].singleton();
-    if (!res) {
-        return T_UNINIT;
-    }
-    return (int)*res;
-}
-
-int ebpf_domain_t::TypeDomain::get_type(const NumAbsDomain& inv, variable_t v) const {
-    auto res = inv[v].singleton();
-    if (!res) {
-        return T_UNINIT;
-    }
-    return (int)*res;
-}
-
-int ebpf_domain_t::TypeDomain::get_type(const NumAbsDomain& inv, const number_t& t) const { return (int)t; }
-
-// Check whether a given type value is within the range of a given type variable's value.
-bool ebpf_domain_t::TypeDomain::has_type(const NumAbsDomain& inv, const Reg& r, type_encoding_t type) const {
-    crab::interval_t interval = inv[reg_pack(r).type];
-    if (interval.is_top()) {
-        return true;
-    }
-    return (interval.lb().number().value_or(INT_MIN) <= type) && (interval.ub().number().value_or(INT_MAX) >= type);
-}
-
-bool ebpf_domain_t::TypeDomain::has_type(const NumAbsDomain& inv, variable_t v, type_encoding_t type) const {
-    crab::interval_t interval = inv[v];
-    if (interval.is_top()) {
-        return true;
-    }
-    return (interval.lb().number().value_or(INT_MIN) <= type) && (interval.ub().number().value_or(INT_MAX) >= type);
-}
-
-bool ebpf_domain_t::TypeDomain::has_type(const NumAbsDomain& inv, const number_t& t, type_encoding_t type) const {
-    return t == number_t{type};
-}
-
-NumAbsDomain ebpf_domain_t::TypeDomain::join_over_types(
-    const NumAbsDomain& inv, const Reg& reg,
-    const std::function<void(NumAbsDomain&, type_encoding_t)>& transition) const {
-    crab::interval_t types = inv.eval_interval(reg_pack(reg).type);
-    if (types.is_bottom()) {
-        return NumAbsDomain::bottom();
-    }
-    if (types.is_top()) {
-        NumAbsDomain res(inv);
-        transition(res, static_cast<type_encoding_t>(T_UNINIT));
-        return res;
-    }
-    NumAbsDomain res = NumAbsDomain::bottom();
-    auto lb = types.lb().is_finite() ? (type_encoding_t)(int)(types.lb().number().value()) : T_MAP_PROGRAMS;
-    auto ub = types.ub().is_finite() ? (type_encoding_t)(int)(types.ub().number().value()) : T_SHARED;
-    for (type_encoding_t type = lb; type <= ub; type = (type_encoding_t)((int)type + 1)) {
-        NumAbsDomain tmp(inv);
-        transition(tmp, type);
-        selectively_join_based_on_type(res, tmp); // res |= tmp;
-    }
-    return res;
-}
-
-NumAbsDomain ebpf_domain_t::TypeDomain::join_by_if_else(const NumAbsDomain& inv, const linear_constraint_t& condition,
-                                                        const std::function<void(NumAbsDomain&)>& if_true,
-                                                        const std::function<void(NumAbsDomain&)>& if_false) const {
-    NumAbsDomain true_case(inv.when(condition));
-    if_true(true_case);
-
-    NumAbsDomain false_case(inv.when(condition.negate()));
-    if_false(false_case);
-
-    return true_case | false_case;
-}
-
-bool ebpf_domain_t::TypeDomain::same_type(const NumAbsDomain& inv, const Reg& a, const Reg& b) const {
-    return inv.entail(eq_types(a, b));
-}
-
-bool ebpf_domain_t::TypeDomain::implies_type(const NumAbsDomain& inv, const linear_constraint_t& a,
-                                             const linear_constraint_t& b) const {
-    return inv.when(a).entail(b);
-}
-
-bool ebpf_domain_t::TypeDomain::is_in_group(const NumAbsDomain& inv, const Reg& r, TypeGroup group) const {
-    using namespace crab::dsl_syntax;
-    variable_t t = reg_pack(r).type;
-    switch (group) {
-    case TypeGroup::number: return inv.entail(t == T_NUM);
-    case TypeGroup::map_fd: return inv.entail(t == T_MAP);
-    case TypeGroup::map_fd_programs: return inv.entail(t == T_MAP_PROGRAMS);
-    case TypeGroup::ctx: return inv.entail(t == T_CTX);
-    case TypeGroup::packet: return inv.entail(t == T_PACKET);
-    case TypeGroup::stack: return inv.entail(t == T_STACK);
-    case TypeGroup::shared: return inv.entail(t == T_SHARED);
-    case TypeGroup::non_map_fd: return inv.entail(t >= T_NUM);
-    case TypeGroup::mem: return inv.entail(t >= T_PACKET);
-    case TypeGroup::mem_or_num: return inv.entail(t >= T_NUM) && inv.entail(t != T_CTX);
-    case TypeGroup::pointer: return inv.entail(t >= T_CTX);
-    case TypeGroup::ptr_or_num: return inv.entail(t >= T_NUM);
-    case TypeGroup::stack_or_packet: return inv.entail(t >= T_PACKET) && inv.entail(t <= T_STACK);
-    case TypeGroup::singleton_ptr: return inv.entail(t >= T_CTX) && inv.entail(t <= T_STACK);
-    }
-    assert(false);
-    return false;
-}
-
-void ebpf_domain_t::overflow_bounds(NumAbsDomain& inv, variable_t lhs, number_t span, int finite_width, bool issigned) {
-    using namespace crab::dsl_syntax;
-    auto interval = inv[lhs];
-    if (interval.ub() - interval.lb() >= span) {
-        // Interval covers the full space.
-        inv -= lhs;
-        return;
-    }
-    if (interval.is_bottom()) {
-        inv -= lhs;
-        return;
-    }
-    number_t lb_value = interval.lb().number().value();
-    number_t ub_value = interval.ub().number().value();
-
-    // Compute the interval, taking overflow into account.
-    // For a signed result, we need to ensure the signed and unsigned results match
-    // so for a 32-bit operation, 0x80000000 should be a positive 64-bit number not
-    // a sign extended negative one.
-    number_t lb = lb_value.truncate_to_unsigned_finite_width(finite_width);
-    number_t ub = ub_value.truncate_to_unsigned_finite_width(finite_width);
-    if (issigned) {
-        lb = lb.truncate_to_signed_finite_width(64);
-        ub = ub.truncate_to_signed_finite_width(64);
-    }
-    if (lb > ub) {
-        // Range wraps in the middle, so we cannot represent as an unsigned interval.
-        inv -= lhs;
-        return;
-    }
-    auto new_interval = crab::interval_t{lb, ub};
-    if (new_interval != interval) {
-        // Update the variable, which will lose any relationships to other variables.
-        inv.set(lhs, new_interval);
-    }
-}
-
-void ebpf_domain_t::overflow_signed(NumAbsDomain& inv, variable_t lhs, int finite_width) {
-    auto span{finite_width == 64   ? crab::z_number{std::numeric_limits<uint64_t>::max()}
-              : finite_width == 32 ? crab::z_number{std::numeric_limits<uint32_t>::max()}
-                                   : throw std::exception()};
-    overflow_bounds(inv, lhs, span, finite_width, true);
-}
-
-void ebpf_domain_t::overflow_unsigned(NumAbsDomain& inv, variable_t lhs, int finite_width) {
-    auto span{finite_width == 64   ? crab::z_number{std::numeric_limits<uint64_t>::max()}
-              : finite_width == 32 ? crab::z_number{std::numeric_limits<uint32_t>::max()}
-                                   : throw std::exception()};
-    overflow_bounds(inv, lhs, span, finite_width, false);
-}
-
->>>>>>> 6d5631c5
 void ebpf_domain_t::operator()(const basic_block_t& bb) {
     for (const Instruction& statement : bb) {
         std::visit(*this, statement);
