// Copyright (c) Prevail Verifier contributors.
// SPDX-License-Identifier: MIT
#pragma once

#include <optional>
#include <string>
#include <tuple>
#include <variant>
#include <vector>

#include "crab/variable.hpp"
#include "spec_type_descriptors.hpp"

constexpr char STACK_FRAME_DELIMITER = '/';

namespace crab {
struct label_t {
<<<<<<< HEAD
    int from{}; ///< Jump source, or simply index of instruction
    int to{}; ///< Jump target or -1
=======
    int from;                       ///< Jump source, or simply index of instruction
    int to;                         ///< Jump target or -1
    std::string stack_frame_prefix; ///< Variable prefix when calling this label.
>>>>>>> 525b8b3b

    explicit label_t(int index, int to = -1, std::string stack_frame_prefix = {}) noexcept
        : from(index), to(to), stack_frame_prefix(stack_frame_prefix) {}

    static label_t make_jump(const label_t& src_label, const label_t& target_label) {
        return label_t{src_label.from, target_label.from, target_label.stack_frame_prefix};
    }

    bool operator==(const label_t& other) const noexcept = default;

    constexpr bool operator<(const label_t& other) const {
        if (this == &other) {
            return false;
        }
        if (*this == label_t::exit) {
            return false;
        }
        if (other == label_t::exit) {
            return true;
        }
        return (stack_frame_prefix < other.stack_frame_prefix ||
                (stack_frame_prefix == other.stack_frame_prefix &&
                 (from < other.from || (from == other.from && to < other.to))));
    }

    // no hash; intended for use in ordered containers.

    [[nodiscard]]
    constexpr bool isjump() const {
        return to != -1;
    }

    friend std::ostream& operator<<(std::ostream& os, const label_t& label) {
        if (label == entry) {
            return os << "entry";
        }
        if (label == exit) {
            return os << "exit";
        }
        if (!label.stack_frame_prefix.empty()) {
            os << label.stack_frame_prefix << STACK_FRAME_DELIMITER;
        }
        if (label.to == -1) {
            return os << label.from;
        }
        return os << label.from << ":" << label.to;
    }

    static const label_t entry;
    static const label_t exit;
};

struct location_t {
    label_t label;
    size_t offset{};

    location_t(const label_t& label, size_t offset) : label(label), offset(offset){ }

    constexpr bool operator==(const location_t&) const = default;
    constexpr bool operator<(const location_t& other) const {
        if (this == &other) return false;
        return label < other.label || (label == other.label && offset < other.offset);
    }
    friend std::ostream& operator<<(std::ostream& os, const location_t& location) {
        return os << location.label << "." << location.offset;
    }
};

inline const label_t label_t::entry{-1};
inline const label_t label_t::exit{-2};

} // namespace crab
using crab::label_t;

// Assembly syntax.
namespace asm_syntax {

/// Immediate argument.
struct Imm {
    uint64_t v{};
    constexpr bool operator==(const Imm&) const = default;
};

/// Register argument.
struct Reg {
    uint8_t v{};
    constexpr bool operator==(const Reg&) const = default;
};

using Value = std::variant<Imm, Reg>;

/// Binary operation.
struct Bin {
    enum class Op {
        MOV,
        ADD,
        SUB,
        MUL,
        UDIV,
        UMOD,
        OR,
        AND,
        LSH,
        RSH,
        ARSH,
        XOR,
        SDIV,
        SMOD,
        MOVSX8,
        MOVSX16,
        MOVSX32,
    };

    Op op;
    Reg dst; ///< Destination.
    Value v;
    bool is64{};
    bool lddw{};
    constexpr bool operator==(const Bin&) const = default;
};

/// Unary operation.
struct Un {
    enum class Op {
        BE16,   // dst = htobe16(dst)
        BE32,   // dst = htobe32(dst)
        BE64,   // dst = htobe64(dst)
        LE16,   // dst = htole16(dst)
        LE32,   // dst = htole32(dst)
        LE64,   // dst = htole64(dst)
        SWAP16, // dst = bswap16(dst)
        SWAP32, // dst = bswap32(dst)
        SWAP64, // dst = bswap64(dst)
        NEG,    // dst = -dst
    };

    Op op;
    Reg dst;
    bool is64{};
    constexpr bool operator==(const Un&) const = default;
};

/// This instruction is encoded similarly to LDDW.
/// See comment in makeLddw() at asm_unmarshal.cpp
struct LoadMapFd {
    Reg dst;
    int32_t mapfd{};
    constexpr bool operator==(const LoadMapFd&) const = default;
};

struct Condition {
    enum class Op {
        EQ,
        NE,
        SET,
        NSET, // NSET does not exist in ebpf
        LT,
        LE,
        GT,
        GE,
        SLT,
        SLE,
        SGT,
        SGE,
    };

    Op op;
    Reg left;
    Value right;
    bool is64{};
    constexpr bool operator==(const Condition&) const = default;
};

struct Jmp {
    std::optional<Condition> cond;
    label_t target;
    bool operator==(const Jmp&) const = default;
};

struct ArgSingle {
    // see comments in spec_prototypes.hpp
    enum class Kind {
        MAP_FD,
        MAP_FD_PROGRAMS,
        PTR_TO_MAP_KEY,
        PTR_TO_MAP_VALUE,
        PTR_TO_CTX,
        ANYTHING,
    } kind{};
    Reg reg;
    constexpr bool operator==(const ArgSingle&) const = default;
};

/// Pair of arguments to a function for pointer and size.
struct ArgPair {
    enum class Kind {
        PTR_TO_READABLE_MEM,
        PTR_TO_READABLE_MEM_OR_NULL,
        PTR_TO_WRITABLE_MEM,
    } kind{};
    Reg mem;  ///< Pointer.
    Reg size; ///< Size of space pointed to.
    bool can_be_zero{};
    constexpr bool operator==(const ArgPair&) const = default;
};

struct Call {
    int32_t func{};
    constexpr bool operator==(const Call& other) const { return func == other.func; }

    // TODO: move name and signature information somewhere else
    std::string name;
    bool is_map_lookup{};
    bool reallocate_packet{};
    std::vector<ArgSingle> singles;
    std::vector<ArgPair> pairs;
    std::string stack_frame_prefix; ///< Variable prefix at point of call.
};

/// Call a "function" (macro) within the same program.
struct CallLocal {
    label_t target;
    std::string stack_frame_prefix; ///< Variable prefix to be used within the call.
    bool operator==(const CallLocal& other) const noexcept = default;
};

struct Exit {
    std::string stack_frame_prefix; ///< Variable prefix to clean up when exiting.
    bool operator==(const Exit& other) const noexcept = default;
};

/// Experimental callx instruction.
struct Callx {
    Reg func;
    constexpr bool operator==(const Callx&) const = default;
};

struct Deref {
    int32_t width{};
    Reg basereg;
    int32_t offset{};
    constexpr bool operator==(const Deref&) const = default;
};

/// Load/store instruction.
struct Mem {
    Deref access;
    Value value;
    bool is_load{};
    constexpr bool operator==(const Mem&) const = default;
};

/// A deprecated instruction for checked access to packets; it is actually a
/// function call, and analyzed as one, e.g., by scratching caller-saved
/// registers after it is performed.
struct Packet {
    int32_t width{};
    int32_t offset{};
    std::optional<Reg> regoffset;
    constexpr bool operator==(const Packet&) const = default;
};

/// Special instruction for atomically updating values inside shared memory.
/// The analysis just treats an atomic operation as a series of consecutive
/// operations, and the atomicity itself is not significant.
struct Atomic {
    enum class Op {
        ADD = 0x00,
        OR = 0x40,
        AND = 0x50,
        XOR = 0xa0,
        XCHG = 0xe0,    // Only valid with fetch=true.
        CMPXCHG = 0xf0, // Only valid with fetch=true.
    };

    Op op;
    bool fetch{};
    Deref access;
    Reg valreg;
    constexpr bool operator==(const Atomic&) const = default;
};

/// Not an instruction, just used for failure cases.
struct Undefined {
    int opcode{};
    constexpr bool operator==(const Undefined&) const = default;
};

/// When a CFG is translated to its nondeterministic form, Conditional Jump
/// instructions are replaced by two Assume instructions, immediately after
/// the branch and before each jump target.
struct Assume {
    Condition cond;
    constexpr bool operator==(const Assume&) const = default;
};

enum class TypeGroup {
    number,
    map_fd,
    ctx,             ///< pointer to the special memory region named 'ctx'
    packet,          ///< pointer to the packet
    stack,           ///< pointer to the stack
    shared,          ///< pointer to shared memory
    map_fd_programs, ///< reg == T_MAP_PROGRAMS
    non_map_fd,      ///< reg >= T_NUM
    mem,             ///< shared | stack | packet = reg >= T_PACKET
    mem_or_num,      ///< reg >= T_NUM && reg != T_CTX
    pointer,         ///< reg >= T_CTX
    ptr_or_num,      ///< reg >= T_NUM
    stack_or_packet, ///< reg <= T_STACK && reg >= T_PACKET
    singleton_ptr,   ///< reg <= T_STACK && reg >= T_CTX
};

/// Condition check whether something is a valid size.
struct ValidSize {
    Reg reg;
    bool can_be_zero{};
    constexpr bool operator==(const ValidSize&) const = default;
};

/// Condition check whether two registers can be compared with each other.
/// For example, one is not allowed to compare a number with a pointer,
/// or compare pointers to different memory regions.
struct Comparable {
    Reg r1;
    Reg r2;
    bool or_r2_is_number{}; ///< true for subtraction, false for comparison
    constexpr bool operator==(const Comparable&) const = default;
};

// ptr: ptr -> num : num
struct Addable {
    Reg ptr;
    Reg num;
    constexpr bool operator==(const Addable&) const = default;
};

// Condition check whether a register contains a non-zero number.
struct ValidDivisor {
    Reg reg;
    bool is_signed{};
    constexpr bool operator==(const ValidDivisor&) const = default;
};

enum class AccessType {
    compare,
    read,  // Memory pointed to must be initialized.
    write, // Memory pointed to must be writable.
};

struct ValidAccess {
    Reg reg;
    int32_t offset{};
    Value width{Imm{0}};
    bool or_null{};
    AccessType access_type{};
    constexpr bool operator==(const ValidAccess&) const = default;
};

/// Condition check whether something is a valid key value.
struct ValidMapKeyValue {
    Reg access_reg;
    Reg map_fd_reg;
    bool key{};
    constexpr bool operator==(const ValidMapKeyValue&) const = default;
};

/// Condition check whether a call is valid in the current context.
struct ValidCall {
    int32_t func{};
    std::string stack_frame_prefix; ///< Variable prefix at point of call.
    bool operator==(const ValidCall&) const = default;
};

// "if mem is not stack, val is num"
struct ValidStore {
    Reg mem;
    Reg val;
    constexpr bool operator==(const ValidStore&) const = default;
};

struct TypeConstraint {
    Reg reg;
    TypeGroup types;
    constexpr bool operator==(const TypeConstraint&) const = default;
};

struct FuncConstraint {
    Reg reg;
    constexpr bool operator==(const FuncConstraint&) const = default;
};

/// Condition check whether something is a valid size.
struct ZeroCtxOffset {
    Reg reg;
    constexpr bool operator==(const ZeroCtxOffset&) const = default;
};

using AssertionConstraint = std::variant<Comparable, Addable, ValidDivisor, ValidAccess, ValidStore, ValidSize,
                                         ValidMapKeyValue, ValidCall, TypeConstraint, FuncConstraint, ZeroCtxOffset>;

struct Assert {
    AssertionConstraint cst;
    Assert(AssertionConstraint cst) : cst(cst) {}
    constexpr bool operator==(const Assert&) const = default;
};

struct IncrementLoopCounter {
    label_t name;
    bool operator==(const IncrementLoopCounter&) const = default;
};

using Instruction = std::variant<Undefined, Bin, Un, LoadMapFd, Call, CallLocal, Callx, Exit, Jmp, Mem, Packet, Atomic,
                                 Assume, Assert, IncrementLoopCounter>;

using LabeledInstruction = std::tuple<label_t, Instruction, std::optional<btf_line_info_t>>;
using InstructionSeq = std::vector<LabeledInstruction>;

// cpu=v4 supports 32-bit PC offsets so we need a large enough type.
using pc_t = size_t;

} // namespace asm_syntax

using namespace asm_syntax;

template <class... Ts>
struct overloaded : Ts... {
    using Ts::operator()...;
};<|MERGE_RESOLUTION|>--- conflicted
+++ resolved
@@ -15,14 +15,9 @@
 
 namespace crab {
 struct label_t {
-<<<<<<< HEAD
-    int from{}; ///< Jump source, or simply index of instruction
-    int to{}; ///< Jump target or -1
-=======
-    int from;                       ///< Jump source, or simply index of instruction
-    int to;                         ///< Jump target or -1
+    int from{};                       ///< Jump source, or simply index of instruction
+    int to{};                         ///< Jump target or -1
     std::string stack_frame_prefix; ///< Variable prefix when calling this label.
->>>>>>> 525b8b3b
 
     explicit label_t(int index, int to = -1, std::string stack_frame_prefix = {}) noexcept
         : from(index), to(to), stack_frame_prefix(stack_frame_prefix) {}
