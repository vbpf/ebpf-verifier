// Copyright (c) Prevail Verifier contributors.
// SPDX-License-Identifier: MIT
#include <catch2/catch_all.hpp>

#include "asm_ostream.hpp"
#include "asm_marshal.hpp"
#include "asm_unmarshal.hpp"

// Verify that if we unmarshal an instruction and then re-marshal it,
// we get what we expect.
static void compare_unmarshal_marshal(const ebpf_inst& ins, const ebpf_inst& expected_result,
                                      const ebpf_verifier_options_t* options = nullptr,
                                      const ebpf_platform_t* platform = &g_ebpf_platform_linux) {
    program_info info{.platform = platform,
                      .type = platform->get_program_type("unspec", "unspec")};
    const ebpf_inst exit{.opcode = INST_OP_EXIT};
    InstructionSeq parsed = std::get<InstructionSeq>(unmarshal(raw_program{"", "", {ins, exit, exit}, info}, options));
    REQUIRE(parsed.size() == 3);
    auto [_, single, _2] = parsed.front();
    (void)_;  // unused
    (void)_2; // unused
    std::vector<ebpf_inst> marshaled = marshal(single, 0);
    REQUIRE(marshaled.size() == 1);
    ebpf_inst result = marshaled.back();
    REQUIRE(memcmp(&expected_result, &result, sizeof(result)) == 0);
}

// Verify that if we unmarshal a 64-bit immediate instruction and then re-marshal it,
// we get what we expect.
static void compare_unmarshal_marshal(const ebpf_inst& ins1, const ebpf_inst& ins2, const ebpf_inst& expected_result1,
                                      const ebpf_inst& expected_result2) {
    program_info info{.platform = &g_ebpf_platform_linux,
                      .type = g_ebpf_platform_linux.get_program_type("unspec", "unspec")};
    const ebpf_inst exit{.opcode = INST_OP_EXIT};
    InstructionSeq parsed = std::get<InstructionSeq>(unmarshal(raw_program{"", "", {ins1, ins2, exit, exit}, info}));
    REQUIRE(parsed.size() == 3);
    auto [_, single, _2] = parsed.front();
    (void)_;  // unused
    (void)_2; // unused
    std::vector<ebpf_inst> marshaled = marshal(single, 0);
    REQUIRE(marshaled.size() == 2);
    ebpf_inst result1 = marshaled.front();
    REQUIRE(memcmp(&expected_result1, &result1, sizeof(result1)) == 0);
    ebpf_inst result2 = marshaled.back();
    REQUIRE(memcmp(&expected_result2, &result2, sizeof(result2)) == 0);
}

// Verify that if we marshal an instruction and then unmarshal it,
// we get the original.
static void compare_marshal_unmarshal(const Instruction& ins, bool double_cmd = false,
                                      const ebpf_verifier_options_t* options = nullptr,
                                      const ebpf_platform_t* platform = &g_ebpf_platform_linux) {
    program_info info{.platform = platform,
                      .type = platform->get_program_type("unspec", "unspec")};
    InstructionSeq parsed = std::get<InstructionSeq>(unmarshal(raw_program{"", "", marshal(ins, 0), info}, options));
    REQUIRE(parsed.size() == 1);
    auto [_, single, _2] = parsed.back();
    (void)_;  // unused
    (void)_2; // unused
    REQUIRE(single == ins);
}

static void check_marshal_unmarshal_fail(const Instruction& ins, std::string expected_error_message,
                                         const ebpf_platform_t* platform = &g_ebpf_platform_linux) {
    program_info info{.platform = platform,
                      .type = platform->get_program_type("unspec", "unspec")};
    std::string error_message = std::get<std::string>(unmarshal(raw_program{"", "", marshal(ins, 0), info}, nullptr));
    REQUIRE(error_message == expected_error_message);
}

static void check_unmarshal_fail(ebpf_inst inst, std::string expected_error_message,
                                 const ebpf_verifier_options_t* options = nullptr,
                                 const ebpf_platform_t* platform = &g_ebpf_platform_linux) {
    program_info info{.platform = platform,
                      .type = platform->get_program_type("unspec", "unspec")};
    std::vector<ebpf_inst> insns = {inst};
    auto result = unmarshal(raw_program{"", "", insns, info}, options);
    REQUIRE(std::holds_alternative<std::string>(result));
    std::string error_message = std::get<std::string>(result);
    REQUIRE(error_message == expected_error_message);
}

// Check that unmarshaling a 64-bit immediate instruction fails.
static void check_unmarshal_fail(ebpf_inst inst1, ebpf_inst inst2, std::string expected_error_message) {
    program_info info{.platform = &g_ebpf_platform_linux,
                      .type = g_ebpf_platform_linux.get_program_type("unspec", "unspec")};
    std::vector<ebpf_inst> insns = {inst1, inst2};
    auto result = unmarshal(raw_program{"", "", insns, info});
    REQUIRE(std::holds_alternative<std::string>(result));
    std::string error_message = std::get<std::string>(result);
    REQUIRE(error_message == expected_error_message);
}

static const auto ws = {1, 2, 4, 8};

TEST_CASE("disasm_marshal", "[disasm][marshal]") {
    SECTION("Bin") {
        SECTION("Reg src") {
            auto ops = {Bin::Op::MOV,  Bin::Op::ADD,  Bin::Op::SUB,    Bin::Op::MUL,     Bin::Op::UDIV,   Bin::Op::UMOD,
                        Bin::Op::OR,   Bin::Op::AND,  Bin::Op::LSH,    Bin::Op::RSH,     Bin::Op::ARSH,   Bin::Op::XOR,
                        Bin::Op::SDIV, Bin::Op::SMOD, Bin::Op::MOVSX8, Bin::Op::MOVSX16, Bin::Op::MOVSX32};
            for (auto op : ops) {
                compare_marshal_unmarshal(Bin{.op = op, .dst = Reg{1}, .v = Reg{2}, .is64 = true});
                compare_marshal_unmarshal(Bin{.op = op, .dst = Reg{1}, .v = Reg{2}, .is64 = false});
            }
        }
        SECTION("Imm src") {
            // MOVSX* instructions are not defined for Imm, only Reg.
            auto ops = {Bin::Op::MOV,  Bin::Op::ADD, Bin::Op::SUB,  Bin::Op::MUL, Bin::Op::UDIV,
                        Bin::Op::UMOD, Bin::Op::OR,  Bin::Op::AND,  Bin::Op::LSH, Bin::Op::RSH,
                        Bin::Op::ARSH, Bin::Op::XOR, Bin::Op::SDIV, Bin::Op::SMOD};
            for (auto op : ops) {
                compare_marshal_unmarshal(Bin{.op = op, .dst = Reg{1}, .v = Imm{2}, .is64 = false});
                compare_marshal_unmarshal(Bin{.op = op, .dst = Reg{1}, .v = Imm{2}, .is64 = true});
            }
            SECTION("LDDW") {
                compare_marshal_unmarshal(
                    Bin{.op = Bin::Op::MOV, .dst = Reg{1}, .v = Imm{2}, .is64 = true, .lddw = true}, true);
            }
            SECTION("r10") {
                check_marshal_unmarshal_fail(Bin{.op = Bin::Op::ADD, .dst = Reg{10}, .v = Imm{4}, .is64=true},
                                             "0: Invalid target r10\n");
            }
        }
    }

    SECTION("Un") {
        auto ops = {
            Un::Op::BE16,
            Un::Op::BE32,
            Un::Op::BE64,
            Un::Op::LE16,
            Un::Op::LE32,
            Un::Op::LE64,
            Un::Op::NEG,
            Un::Op::SWAP16,
            Un::Op::SWAP32,
            Un::Op::SWAP64
        };
        for (auto op : ops)
            compare_marshal_unmarshal(Un{.op = op, .dst = Reg{1}});
    }

    SECTION("LoadMapFd") { compare_marshal_unmarshal(LoadMapFd{.dst = Reg{1}, .mapfd = 1}, true); }

    SECTION("Jmp") {
        auto ops = {Condition::Op::EQ, Condition::Op::GT, Condition::Op::GE, Condition::Op::SET,
            // Condition::Op::NSET, does not exist in ebpf
                    Condition::Op::NE, Condition::Op::SGT, Condition::Op::SGE, Condition::Op::LT, Condition::Op::LE,
                    Condition::Op::SLT, Condition::Op::SLE};
        SECTION("goto offset") {
            ebpf_inst jmp_offset{.opcode = INST_OP_JA16, .offset = 1};
            compare_unmarshal_marshal(jmp_offset, jmp_offset);

            // JA32 +1 is equivalent to JA16 +1 since the offset fits in 16 bits.
            compare_unmarshal_marshal(ebpf_inst{.opcode = INST_OP_JA32, .imm = 1}, jmp_offset);
        }
        SECTION("Reg right") {
            for (auto op : ops) {
                Condition cond{.op = op, .left = Reg{1}, .right = Reg{2}};
                compare_marshal_unmarshal(Jmp{.cond = cond, .target = label_t(0)});

                // The following should fail unmarshalling since it jumps past the end of the instruction set.
                check_marshal_unmarshal_fail(Jmp{.cond = cond, .target = label_t(1)}, "0: jump out of bounds\n");
            }
        }
        SECTION("Imm right") {
            for (auto op : ops) {
                Condition cond{.op = op, .left = Reg{1}, .right = Imm{2}};
                compare_marshal_unmarshal(Jmp{.cond = cond, .target = label_t(0)});

                // The following should fail unmarshalling since it jumps past the end of the instruction set.
                check_marshal_unmarshal_fail(Jmp{.cond = cond, .target = label_t(1)}, "0: jump out of bounds\n");
            }
        }
    }

    SECTION("Call") {
        for (int func : {1, 17})
            compare_marshal_unmarshal(Call{func});
    }

    SECTION("Exit") { compare_marshal_unmarshal(Exit{}); }

    SECTION("Packet") {
        for (int w : ws) {
            if (w != 8) {
                compare_marshal_unmarshal(Packet{.width = w, .offset = 7, .regoffset = {}});
                compare_marshal_unmarshal(Packet{.width = w, .offset = 7, .regoffset = Reg{2}});
            }
        }
    }

    SECTION("LockAdd") {
        for (int w : ws) {
            if (w == 4 || w == 8) {
                Deref access{.width = w, .basereg = Reg{2}, .offset = 17};
                compare_marshal_unmarshal(LockAdd{.access = access, .valreg = Reg{1}});
            }
        }
    }
}

TEST_CASE("marshal", "[disasm][marshal]") {
    SECTION("Load") {
        Deref access{.width = 1, .basereg = Reg{4}, .offset = 6};
        Mem m{.access = access, .value = Reg{3}, .is_load = true};
        auto ins = marshal(m, 0).at(0);
        ebpf_inst expect{
            .opcode = (uint8_t)(INST_CLS_LD | (INST_MEM << 5) | width_to_opcode(1) | 0x1),
            .dst = 3,
            .src = 4,
            .offset = 6,
            .imm = 0,
        };
        REQUIRE(ins.dst == expect.dst);
        REQUIRE(ins.src == expect.src);
        REQUIRE(ins.offset == expect.offset);
        REQUIRE(ins.imm == expect.imm);
        REQUIRE(ins.opcode == expect.opcode);
    }
    SECTION("Load Imm") {
        Deref access{.width = 1, .basereg = Reg{4}, .offset = 6};
        REQUIRE_THROWS(marshal(Mem{.access = access, .value = Imm{3}, .is_load = true}, 0));
    }
    SECTION("Store") {
        Deref access{.width = 1, .basereg = Reg{4}, .offset = 6};
        auto ins = marshal(Mem{.access = access, .value = Reg{3}, .is_load = false}, 0).at(0);
        REQUIRE(ins.src == 3);
        REQUIRE(ins.dst == 4);
        REQUIRE(ins.offset == 6);
        REQUIRE(ins.imm == 0);
        REQUIRE(ins.opcode == (uint8_t)(INST_CLS_ST | (INST_MEM << 5) | width_to_opcode(1) | 0x1));
    }
    SECTION("StoreImm") {
        Deref access{.width = 1, .basereg = Reg{4}, .offset = 6};
        auto ins = marshal(Mem{.access = access, .value = Imm{3}, .is_load = false}, 0).at(0);
        REQUIRE(ins.src == 0);
        REQUIRE(ins.dst == 4);
        REQUIRE(ins.offset == 6);
        REQUIRE(ins.imm == 3);
        REQUIRE(ins.opcode == (uint8_t)(INST_CLS_ST | (INST_MEM << 5) | width_to_opcode(1) | 0x0));
    }
}

TEST_CASE("disasm_marshal_Mem", "[disasm][marshal]") {
    SECTION("Load") {
        for (int w : ws) {
            Deref access;
            access.basereg = Reg{4};
            access.offset = 6;
            access.width = w;
            compare_marshal_unmarshal(Mem{.access = access, .value = Reg{3}, .is_load = true});
        }
    }
    SECTION("Load R10") {
        Deref access;
        access.basereg = Reg{0};
        access.offset = 0;
        access.width = 8;
        check_marshal_unmarshal_fail(Mem{.access = access, .value = Reg{10}, .is_load = true},
                                     "0: Cannot modify r10\n");
    }
    SECTION("Store Register") {
        for (int w : ws) {
            Deref access;
            access.basereg = Reg{9};
            access.offset = 8;
            access.width = w;
            compare_marshal_unmarshal(Mem{.access = access, .value = Reg{4}, .is_load = false});
        }
    }
    SECTION("Store Immediate") {
        for (int w : ws) {
            Deref access;
            access.basereg = Reg{10};
            access.offset = 2;
            access.width = w;
            compare_marshal_unmarshal(Mem{.access = access, .value = Imm{5}, .is_load = false});
        }
    }
}

TEST_CASE("fail unmarshal invalid opcodes", "[disasm][marshal]") {
    // The following opcodes are undefined and should generate bad instruction errors.
    uint8_t bad_opcodes[] = {
        0x00, 0x01, 0x02, 0x03, 0x08, 0x09, 0x0a, 0x0b, 0x0d, 0x0e, 0x10, 0x11, 0x12, 0x13, 0x19, 0x1a, 0x1b, 0x60,
        0x68, 0x70, 0x78, 0x80, 0x81, 0x82, 0x83, 0x86, 0x88, 0x89, 0x8a, 0x8b, 0x8c, 0x8d, 0x8e, 0x8f, 0x90, 0x91,
        0x92, 0x93, 0x96, 0x98, 0x99, 0x9a, 0x9b, 0x9d, 0x9e, 0xa0, 0xa1, 0xa2, 0xa3, 0xa8, 0xa9, 0xaa, 0xab, 0xb0,
        0xb1, 0xb2, 0xb3, 0xb8, 0xb9, 0xba, 0xbb, 0xc0, 0xc1, 0xc2, 0xc8, 0xc9, 0xca, 0xcb, 0xd0, 0xd1, 0xd2, 0xd3,
        0xd8, 0xd9, 0xda, 0xdf, 0xe0, 0xe1, 0xe2, 0xe3, 0xe4, 0xe5, 0xe6, 0xe7, 0xe8, 0xe9, 0xea, 0xeb, 0xec, 0xed,
        0xee, 0xef, 0xf0, 0xf1, 0xf2, 0xf3, 0xf4, 0xf5, 0xf6, 0xf7, 0xf8, 0xf9, 0xfa, 0xfb, 0xfc, 0xfd, 0xfe, 0xff};
    for (int i = 0; i < sizeof(bad_opcodes); i++) {
        std::ostringstream oss;
        oss << "0: Bad instruction op 0x" << std::hex << (int)bad_opcodes[i] << std::endl;
        check_unmarshal_fail(ebpf_inst{.opcode = bad_opcodes[i]}, oss.str().c_str());
    }
}

TEST_CASE("fail unmarshal src0 opcodes", "[disasm][marshal]") {
    // The following opcodes are only defined for src = 0.
    uint8_t src0_opcodes[] = {0x04, 0x05, 0x06, 0x07, 0x14, 0x15, 0x16, 0x17, 0x24, 0x25, 0x26, 0x27, 0x34, 0x35, 0x36,
                              0x37, 0x44, 0x45, 0x46, 0x47, 0x54, 0x55, 0x56, 0x57, 0x62, 0x64, 0x65, 0x66, 0x67, 0x6a,
                              0x72, 0x74, 0x75, 0x76, 0x77, 0x7a, 0x84, 0x87, 0x94, 0x95, 0x97, 0xa4, 0xa5, 0xa6, 0xa7,
                              0xb4, 0xb5, 0xb6, 0xb7, 0xc4, 0xc5, 0xc6, 0xc7, 0xd4, 0xd5, 0xd6, 0xd7, 0xdc};
    for (int i = 0; i < sizeof(src0_opcodes); i++) {
        std::ostringstream oss;
        oss << "0: nonzero src for register op 0x" << std::hex << (int)src0_opcodes[i] << std::endl;
        check_unmarshal_fail(ebpf_inst{.opcode = src0_opcodes[i], .src = 1}, oss.str().c_str());
    }
}

TEST_CASE("fail unmarshal imm0 opcodes", "[disasm][marshal]") {
    // The following opcodes are only defined for imm = 0.
    uint8_t imm0_opcodes[] = {0x05, 0x0c, 0x0f, 0x1c, 0x1d, 0x1e, 0x1f, 0x2c, 0x2d, 0x2e, 0x2f, 0x3d, 0x3e, 0x3f, 0x4c,
                              0x4d, 0x4e, 0x4f, 0x5c, 0x5d, 0x5e, 0x5f, 0x61, 0x63, 0x69, 0x6b, 0x6c, 0x6d, 0x6e, 0x6f,
                              0x71, 0x73, 0x79, 0x7b, 0x7c, 0x7d, 0x7e, 0x7f, 0x84, 0x87, 0x95, 0x9c, 0x9f, 0xac, 0xad,
                              0xae, 0xaf, 0xbc, 0xbd, 0xbe, 0xbf, 0xcc, 0xcd, 0xce, 0xcf, 0xdd, 0xde};
    for (int i = 0; i < sizeof(imm0_opcodes); i++) {
        std::ostringstream oss;
        oss << "0: nonzero imm for op 0x" << std::hex << (int)imm0_opcodes[i] << std::endl;
        check_unmarshal_fail(ebpf_inst{.opcode = imm0_opcodes[i], .imm = 1}, oss.str().c_str());
    }
}

TEST_CASE("fail unmarshal off0 opcodes", "[disasm][marshal]") {
    // The following opcodes are only defined for offset = 0.
    uint8_t off0_opcodes[] = {0x04, 0x06, 0x07, 0x0c, 0x0f, 0x14, 0x17, 0x1c, 0x1f, 0x24, 0x27, 0x2c, 0x2f, 0x44, 0x47,
                              0x4c, 0x4f, 0x54, 0x57, 0x5c, 0x5f, 0x64, 0x67, 0x6c, 0x6f, 0x74, 0x77, 0x7c, 0x7f, 0x84,
                              0x85, 0x87, 0x95, 0xa4, 0xa7, 0xac, 0xaf, 0xc4, 0xc7, 0xcc, 0xcf, 0xd4, 0xd7, 0xdc};
    for (int i = 0; i < sizeof(off0_opcodes); i++) {
        std::ostringstream oss;
        oss << "0: nonzero offset for op 0x" << std::hex << (int)off0_opcodes[i] << std::endl;
        check_unmarshal_fail(ebpf_inst{.opcode = off0_opcodes[i], .offset = 1}, oss.str().c_str());
    }
}

TEST_CASE("fail unmarshal offset opcodes", "[disasm][marshal]") {
    // The following opcodes are defined for multiple other offset values, but not offset = 2 for example.
    uint8_t off2_opcodes[] = {0x34, 0x37, 0x3c, 0x3f, 0x94, 0x97, 0x9c, 0x9f, 0xb4, 0xb7, 0xbc, 0xbf};
    for (int i = 0; i < sizeof(off2_opcodes); i++) {
        std::ostringstream oss;
        oss << "0: invalid offset for op 0x" << std::hex << (int)off2_opcodes[i] << std::endl;
        check_unmarshal_fail(ebpf_inst{.opcode = off2_opcodes[i], .offset = 2}, oss.str().c_str());
    }
}

<<<<<<< HEAD
TEST_CASE("check unmarshal legacy opcodes", "[disasm][marshal]") {
    // The following opcodes are deprecated and should no longer be used.
    static uint8_t supported_legacy_opcodes[] = {0x20, 0x28, 0x30, 0x40, 0x48, 0x50};
    static uint8_t unsupported_legacy_opcodes[] = {0x21, 0x22, 0x23, 0x29, 0x2a, 0x2b, 0x31, 0x32, 0x33,
                                                   0x38, 0x39, 0x3a, 0x3b, 0x41, 0x42, 0x43, 0x49, 0x4a,
                                                   0x4b, 0x51, 0x52, 0x53, 0x58, 0x59, 0x5a, 0x5b};

    for (uint8_t opcode : unsupported_legacy_opcodes) {
        std::ostringstream oss;
        oss << "0: Bad instruction op 0x" << std::hex << (int)opcode << std::endl;
        check_unmarshal_fail(ebpf_inst{.opcode = opcode}, oss.str().c_str());
    }

    for (uint8_t opcode : supported_legacy_opcodes) {
        compare_unmarshal_marshal(ebpf_inst{.opcode = opcode}, ebpf_inst{.opcode = opcode});
    }

    // Disable legacy support.
    ebpf_platform_t platform = g_ebpf_platform_linux;
    platform.legacy = false;

    for (uint8_t opcode : unsupported_legacy_opcodes) {
        std::ostringstream oss;
        oss << "0: Bad instruction op 0x" << std::hex << (int)opcode << std::endl;
        check_unmarshal_fail(ebpf_inst{.opcode = opcode}, oss.str().c_str(), nullptr, &platform);
    }
    for (uint8_t opcode : supported_legacy_opcodes) {
        std::ostringstream oss;
        oss << "0: Bad instruction op 0x" << std::hex << (int)opcode << std::endl;
        check_unmarshal_fail(ebpf_inst{.opcode = opcode}, oss.str().c_str(), nullptr, &platform);
=======
TEST_CASE("unmarshal 64bit immediate", "[disasm][marshal]") {
    compare_unmarshal_marshal(ebpf_inst{.opcode = /* 0x18 */ INST_OP_LDDW_IMM, .src = 0, .imm = 1}, ebpf_inst{.imm = 2},
                              ebpf_inst{.opcode = /* 0x18 */ INST_OP_LDDW_IMM, .src = 0, .imm = 1}, ebpf_inst{.imm = 2});
    compare_unmarshal_marshal(ebpf_inst{.opcode = /* 0x18 */ INST_OP_LDDW_IMM, .src = 0, .imm = 1}, ebpf_inst{},
                              ebpf_inst{.opcode = /* 0x18 */ INST_OP_LDDW_IMM, .src = 0, .imm = 1}, ebpf_inst{});

    for (uint8_t src = 0; src <= 7; src++) {
        check_unmarshal_fail(ebpf_inst{.opcode = /* 0x18 */ INST_OP_LDDW_IMM, .src = src}, "0: incomplete LDDW\n");
        check_unmarshal_fail(ebpf_inst{.opcode = /* 0x18 */ INST_OP_LDDW_IMM, .src = src},
                             ebpf_inst{.opcode = /* 0x18 */ INST_OP_LDDW_IMM}, "0: invalid LDDW\n");
    }

    // No supported src values use the offset field.
    for (uint8_t src = 0; src <= 1; src++) {
        check_unmarshal_fail(ebpf_inst{.opcode = /* 0x18 */ INST_OP_LDDW_IMM, .src = src, .offset = 1}, ebpf_inst{},
                             "0: LDDW uses reserved fields\n");
    }

    // Verify that unsupported src values fail.
    // TODO: support src = 2 through 6.
    for (uint8_t src = 2; src <= 7; src++) {
        check_unmarshal_fail(ebpf_inst{.opcode = /* 0x18 */ INST_OP_LDDW_IMM, .src = src}, ebpf_inst{},
                             "0: LDDW uses reserved fields\n");
    }

    // When src = {1, 3, 4, 5}, next_imm must be 0.
    for (uint8_t src : {1, 3, 4, 5}) {
        check_unmarshal_fail(ebpf_inst{.opcode = /* 0x18 */ INST_OP_LDDW_IMM, .src = src}, ebpf_inst{.imm = 1},
                             "0: LDDW uses reserved fields\n");
>>>>>>> 342996d2
    }
}

TEST_CASE("fail unmarshal misc", "[disasm][marshal]") {
    check_unmarshal_fail(ebpf_inst{.opcode = /* 0x06 */ INST_CLS_JMP32}, "0: jump out of bounds\n");
    check_unmarshal_fail(ebpf_inst{.opcode = /* 0x16 */ 0x10 | INST_CLS_JMP32}, "0: jump out of bounds\n");
<<<<<<< HEAD
    check_unmarshal_fail(ebpf_inst{.opcode = /* 0x18 */ INST_OP_LDDW_IMM}, "0: incomplete LDDW\n");
=======
    check_unmarshal_fail(ebpf_inst{.opcode = /* 0x21 */ (INST_ABS << 5) | INST_SIZE_W | INST_CLS_LDX, .imm = 8},
                         "0: ABS but not LD\n");
    check_unmarshal_fail(ebpf_inst{.opcode = /* 0x41 */ (INST_IND << 5) | INST_SIZE_W | INST_CLS_LDX, .imm = 8},
                         "0: IND but not LD\n");
>>>>>>> 342996d2
    check_unmarshal_fail(ebpf_inst{.opcode = /* 0x71 */ ((INST_MEM << 5) | INST_SIZE_B | INST_CLS_LDX), .dst = 11, .imm = 8},
                         "0: Bad register\n");
    check_unmarshal_fail(ebpf_inst{.opcode = /* 0x71 */ ((INST_MEM << 5) | INST_SIZE_B | INST_CLS_LDX), .dst = 1, .src = 11},
                         "0: Bad register\n");
    check_unmarshal_fail(ebpf_inst{.opcode = /* 0xb4 */ (INST_ALU_OP_MOV | INST_SRC_IMM | INST_CLS_ALU), .dst = 11, .imm = 8},
                         "0: Bad register\n");
    check_unmarshal_fail(ebpf_inst{.opcode = /* 0xb4 */ INST_ALU_OP_MOV | INST_SRC_IMM | INST_CLS_ALU, .offset = 8},
                         "0: invalid offset for op 0xb4\n");
    check_unmarshal_fail(ebpf_inst{.opcode = /* 0xbc */ (INST_ALU_OP_MOV | INST_SRC_REG | INST_CLS_ALU), .dst = 1, .src = 11},
                         "0: Bad register\n");
    check_unmarshal_fail(ebpf_inst{.opcode = /* 0xd4 */ INST_ALU_OP_END | INST_END_LE | INST_CLS_ALU, .dst = 1, .imm = 8},
                         "0: invalid endian immediate\n");
    check_unmarshal_fail(ebpf_inst{.opcode = /* 0xd4 */ INST_ALU_OP_END | INST_END_LE | INST_CLS_ALU, .imm = 0},
                         "0: invalid endian immediate\n");
    check_unmarshal_fail(ebpf_inst{.opcode = /* 0xd7 */ INST_ALU_OP_END | INST_END_LE | INST_CLS_ALU64, .imm = 0},
                         "0: invalid endian immediate\n");
    check_unmarshal_fail(ebpf_inst{.opcode = /* 0xdc */ INST_ALU_OP_END | INST_END_BE | INST_CLS_ALU, .dst = 1, .imm = 8},
                         "0: invalid endian immediate\n");
}<|MERGE_RESOLUTION|>--- conflicted
+++ resolved
@@ -345,7 +345,6 @@
     }
 }
 
-<<<<<<< HEAD
 TEST_CASE("check unmarshal legacy opcodes", "[disasm][marshal]") {
     // The following opcodes are deprecated and should no longer be used.
     static uint8_t supported_legacy_opcodes[] = {0x20, 0x28, 0x30, 0x40, 0x48, 0x50};
@@ -376,7 +375,9 @@
         std::ostringstream oss;
         oss << "0: Bad instruction op 0x" << std::hex << (int)opcode << std::endl;
         check_unmarshal_fail(ebpf_inst{.opcode = opcode}, oss.str().c_str(), nullptr, &platform);
-=======
+    }
+}
+
 TEST_CASE("unmarshal 64bit immediate", "[disasm][marshal]") {
     compare_unmarshal_marshal(ebpf_inst{.opcode = /* 0x18 */ INST_OP_LDDW_IMM, .src = 0, .imm = 1}, ebpf_inst{.imm = 2},
                               ebpf_inst{.opcode = /* 0x18 */ INST_OP_LDDW_IMM, .src = 0, .imm = 1}, ebpf_inst{.imm = 2});
@@ -406,21 +407,13 @@
     for (uint8_t src : {1, 3, 4, 5}) {
         check_unmarshal_fail(ebpf_inst{.opcode = /* 0x18 */ INST_OP_LDDW_IMM, .src = src}, ebpf_inst{.imm = 1},
                              "0: LDDW uses reserved fields\n");
->>>>>>> 342996d2
-    }
-}
+    }
+}
+
 
 TEST_CASE("fail unmarshal misc", "[disasm][marshal]") {
     check_unmarshal_fail(ebpf_inst{.opcode = /* 0x06 */ INST_CLS_JMP32}, "0: jump out of bounds\n");
     check_unmarshal_fail(ebpf_inst{.opcode = /* 0x16 */ 0x10 | INST_CLS_JMP32}, "0: jump out of bounds\n");
-<<<<<<< HEAD
-    check_unmarshal_fail(ebpf_inst{.opcode = /* 0x18 */ INST_OP_LDDW_IMM}, "0: incomplete LDDW\n");
-=======
-    check_unmarshal_fail(ebpf_inst{.opcode = /* 0x21 */ (INST_ABS << 5) | INST_SIZE_W | INST_CLS_LDX, .imm = 8},
-                         "0: ABS but not LD\n");
-    check_unmarshal_fail(ebpf_inst{.opcode = /* 0x41 */ (INST_IND << 5) | INST_SIZE_W | INST_CLS_LDX, .imm = 8},
-                         "0: IND but not LD\n");
->>>>>>> 342996d2
     check_unmarshal_fail(ebpf_inst{.opcode = /* 0x71 */ ((INST_MEM << 5) | INST_SIZE_B | INST_CLS_LDX), .dst = 11, .imm = 8},
                          "0: Bad register\n");
     check_unmarshal_fail(ebpf_inst{.opcode = /* 0x71 */ ((INST_MEM << 5) | INST_SIZE_B | INST_CLS_LDX), .dst = 1, .src = 11},
