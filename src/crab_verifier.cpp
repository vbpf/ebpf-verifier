// Copyright (c) Prevail Verifier contributors.
// SPDX-License-Identifier: MIT
/**
 *  This module is about selecting the numerical and memory domains, initiating
 *  the verification process and returning the results.
 **/

#include <iostream>
#include <map>
#include <string>
#include <vector>

#include <boost/algorithm/string.hpp>

#include "crab/ebpf_domain.hpp"
#include "crab/fwd_analyzer.hpp"
#include "crab_utils/lazy_allocator.hpp"

#include "asm_syntax.hpp"
#include "crab_verifier.hpp"
#include "string_constraints.hpp"

using crab::ebpf_domain_t;
using std::string;

thread_local crab::lazy_allocator<program_info> global_program_info;
thread_local ebpf_verifier_options_t thread_local_options;

// Toy database to store invariants.
struct checks_db final {
    std::map<crab::location_t, std::vector<std::string>> m_db{};
    int total_warnings{};
    int total_unreachable{};
    crab::bound_t max_loop_count{crab::number_t{0}};

    void add(const crab::location_t& label, const std::string& msg) { m_db[label].emplace_back(msg); }

    void add_warning(const crab::location_t& label, const std::string& msg) {
        add(label, msg);
        total_warnings++;
    }

    void add_unreachable(const crab::location_t& label, const std::string& msg) {
        add(label, msg);
        total_unreachable++;
    }

    [[nodiscard]]
    int get_max_loop_count() const {
        auto m = this->max_loop_count.number();
        if (m && m->fits_sint32()) {
            return m->cast_to_sint32();
        } else {
            return std::numeric_limits<int>::max();
        }
    }
    checks_db() = default;
};

static checks_db generate_report(cfg_t& cfg, crab::invariant_table_t& pre_invariants,
                                 crab::invariant_table_t& post_invariants) {
    checks_db m_db;
    for (const label_t& label : cfg.sorted_labels()) {
        basic_block_t& bb = cfg.get_node(label);
        ebpf_domain_t from_inv(pre_invariants.at(label));
        crab::location_t location{label, 0};
        from_inv.set_require_check(
<<<<<<< HEAD
            [&m_db, &location](auto& inv, const crab::linear_constraint_t& cst, const std::string& s) {
                if (inv.is_bottom())
=======
            [&m_db, label](auto& inv, const crab::linear_constraint_t& cst, const std::string& s) {
                if (inv.is_bottom()) {
>>>>>>> 525b8b3b
                    return true;
                }
                if (cst.is_contradiction()) {
                    m_db.add_warning(location, s);
                    return false;
                }

                if (inv.entail(cst)) {
                    // add_redundant(s);
                    return true;
                } else if (inv.intersect(cst)) {
                    // TODO: add_error() if imply negation
                    m_db.add_warning(location, s);
                    return false;
                } else {
                    m_db.add_warning(location, s);
                    return false;
                }
            });

        bool pre_bot = from_inv.is_bottom();
        for (size_t i = 0; i < bb.size(); ++i) {
            location = {label, i};
            std::visit(from_inv, bb.at(i));
            if (!pre_bot && from_inv.is_bottom()) {
                m_db.add_unreachable(location, std::string("Code is unreachable after ") + to_string(bb.label()));
                break;
            }
        }
    }

    if (thread_local_options.check_termination) {
        auto last_inv = post_invariants.at(cfg.exit_label());
        m_db.max_loop_count = last_inv.get_loop_count_upper_bound();
    }
    return m_db;
}

static auto get_line_info(const InstructionSeq& insts) {
    std::map<int, btf_line_info_t> label_to_line_info;
    for (auto& [label, inst, line_info] : insts) {
        if (line_info.has_value()) {
            label_to_line_info.emplace(label.from, line_info.value());
        }
    }
    return label_to_line_info;
}

static void print_report(std::ostream& os, const checks_db& db, const InstructionSeq& prog, bool print_line_info) {
    auto label_to_line_info = get_line_info(prog);
    os << "\n";
    for (const auto& [location, messages] : db.m_db) {
        for (const auto& msg : messages) {
            if (print_line_info) {
<<<<<<< HEAD
                auto line_info = label_to_line_info.find(location.label.from);
                if (line_info != label_to_line_info.end())
=======
                auto line_info = label_to_line_info.find(label.from);
                if (line_info != label_to_line_info.end()) {
>>>>>>> 525b8b3b
                    os << line_info->second;
                }
            }
            os << location << ": " << msg << "\n";
        }
    }
    os << "\n";
    crab::number_t max_loop_count{100000};
    if (db.max_loop_count > max_loop_count) {
        os << "Could not prove termination.\n";
    }
}

static checks_db get_analysis_report(std::ostream& s, cfg_t& cfg, crab::invariant_table_t& pre_invariants,
                                     crab::invariant_table_t& post_invariants) {
    // Analyze the control-flow graph.
    checks_db db = generate_report(cfg, pre_invariants, post_invariants);
    if (thread_local_options.print_invariants) {
        for (const label_t& label : cfg.sorted_labels()) {
            s << "\nPre-invariant : " << pre_invariants.at(label) << "\n";
            s << cfg.get_node(label);
            s << "\nPost-invariant: " << post_invariants.at(label) << "\n";
        }
    }
    return db;
}

static checks_db get_ebpf_report(std::ostream& s, cfg_t& cfg, const program_info& info,
                                 const ebpf_verifier_options_t* options) {
    global_program_info = info;
    crab::domains::clear_global_state();
    crab::variable_t::clear_thread_local_state();
    thread_local_options = *options;

    try {
        // Get dictionaries of pre-invariants and post-invariants for each basic block.
        ebpf_domain_t entry_dom = ebpf_domain_t::setup_entry(true);
        auto [pre_invariants, post_invariants] = crab::run_forward_analyzer(cfg, std::move(entry_dom));
        return get_analysis_report(s, cfg, pre_invariants, post_invariants);
    } catch (std::runtime_error& e) {
        // Convert verifier runtime_error exceptions to failure.
        checks_db db;
        db.add_warning(crab::location_t{label_t::exit, 0}, e.what());
        return db;
    }
}

/// Returned value is true if the program passes verification.
bool run_ebpf_analysis(std::ostream& s, cfg_t& cfg, const program_info& info, const ebpf_verifier_options_t* options,
                       ebpf_verifier_stats_t* stats) {
    if (options == nullptr) {
        options = &ebpf_verifier_default_options;
    }
    checks_db report = get_ebpf_report(s, cfg, info, options);
    if (stats) {
        stats->total_unreachable = report.total_unreachable;
        stats->total_warnings = report.total_warnings;
        stats->max_loop_count = report.get_max_loop_count();
    }
    return (report.total_warnings == 0);
}

static string_invariant_map to_string_invariant_map(crab::invariant_table_t& inv_table) {
    string_invariant_map res;
    for (auto& [label, inv] : inv_table) {
        res.insert_or_assign(label, inv.to_set());
    }
    return res;
}

std::tuple<string_invariant, bool> ebpf_analyze_program_for_test(std::ostream& os, const InstructionSeq& prog,
                                                                 const string_invariant& entry_invariant,
                                                                 const program_info& info,
                                                                 const ebpf_verifier_options_t& options) {
    crab::domains::clear_global_state();
    crab::variable_t::clear_thread_local_state();

    thread_local_options = options;
    global_program_info = info;
    assert(!entry_invariant.is_bottom());
    ebpf_domain_t entry_inv = ebpf_domain_t::from_constraints(entry_invariant.value(), options.setup_constraints);
    if (entry_inv.is_bottom()) {
        throw std::runtime_error("Entry invariant is inconsistent");
    }
    try {
        cfg_t cfg = prepare_cfg(prog, info, options.simplify, false);
        auto [pre_invariants, post_invariants] = crab::run_forward_analyzer(cfg, std::move(entry_inv));
        checks_db report = get_analysis_report(std::cerr, cfg, pre_invariants, post_invariants);
        print_report(os, report, prog, false);

        auto pre_invariant_map = to_string_invariant_map(pre_invariants);

        return {pre_invariant_map.at(label_t::exit), (report.total_warnings == 0)};
    } catch (std::runtime_error& e) {
        os << e.what();
        return {string_invariant::top(), false};
    }
}

/// Returned value is true if the program passes verification.
bool ebpf_verify_program(std::ostream& os, const InstructionSeq& prog, const program_info& info,
                         const ebpf_verifier_options_t* options, ebpf_verifier_stats_t* stats) {
    if (options == nullptr) {
        options = &ebpf_verifier_default_options;
    }

    // Convert the instruction sequence to a control-flow graph
    // in a "passive", non-deterministic form.
    cfg_t cfg = prepare_cfg(prog, info, options->simplify);

    checks_db report = get_ebpf_report(os, cfg, info, options);
    if (options->print_failures) {
        print_report(os, report, prog, options->print_line_info);
    }
    if (stats) {
        stats->total_unreachable = report.total_unreachable;
        stats->total_warnings = report.total_warnings;
        stats->max_loop_count = report.get_max_loop_count();
    }
    return (report.total_warnings == 0);
}

void ebpf_verifier_clear_thread_local_state() {
    crab::variable_t::clear_thread_local_state();
    crab::CrabStats::clear_thread_local_state();
    global_program_info.clear();
    crab::domains::clear_thread_local_state();
    crab::domains::SplitDBM::clear_thread_local_state();
}<|MERGE_RESOLUTION|>--- conflicted
+++ resolved
@@ -65,13 +65,8 @@
         ebpf_domain_t from_inv(pre_invariants.at(label));
         crab::location_t location{label, 0};
         from_inv.set_require_check(
-<<<<<<< HEAD
             [&m_db, &location](auto& inv, const crab::linear_constraint_t& cst, const std::string& s) {
-                if (inv.is_bottom())
-=======
-            [&m_db, label](auto& inv, const crab::linear_constraint_t& cst, const std::string& s) {
                 if (inv.is_bottom()) {
->>>>>>> 525b8b3b
                     return true;
                 }
                 if (cst.is_contradiction()) {
@@ -126,13 +121,8 @@
     for (const auto& [location, messages] : db.m_db) {
         for (const auto& msg : messages) {
             if (print_line_info) {
-<<<<<<< HEAD
                 auto line_info = label_to_line_info.find(location.label.from);
-                if (line_info != label_to_line_info.end())
-=======
-                auto line_info = label_to_line_info.find(label.from);
                 if (line_info != label_to_line_info.end()) {
->>>>>>> 525b8b3b
                     os << line_info->second;
                 }
             }
